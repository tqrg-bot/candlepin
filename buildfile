# vi: set ft=ruby:

### Repositories
repositories.remote << "http://awood.fedorapeople.org/ivy/candlepin/"
repositories.remote << "http://repository.jboss.org/nexus/content/groups/public/"
repositories.remote << "https://repo.maven.apache.org/maven2/"
repositories.remote << "http://central.maven.org/maven2/"

require 'date'
require 'json'
require 'net/http'
require 'rspec/core/rake_task'

# Don't require findbugs by default.
# needs "buildr-findBugs" gem installed
# (and findbugs and its large set of deps)
findbugs = ENV['findbugs']
unless findbugs.nil?
  require 'buildr-findBugs'
end

use_pmd = ENV['pmd']
unless use_pmd.nil?
  require 'buildr/pmd'
end

### Dependencies
RESTEASY = [group('resteasy-jaxrs',
                  'resteasy-jaxb-provider',
                  'resteasy-guice',
                  'resteasy-atom-provider',
                  'resteasy-multipart-provider',
                  :under => 'org.jboss.resteasy',
                  :version => '3.5.1.Final'),
            'org.scannotation:scannotation:jar:1.0.3',
            'org.apache.httpcomponents:httpclient:jar:4.3.2',
            'org.apache.james:apache-mime4j:jar:0.6',
            'javax.mail:mail:jar:1.4.7',
            'javax.ws.rs:javax.ws.rs-api:jar:2.1',
            'javax.json.bind:javax.json.bind-api:jar:1.0',
            'org.jboss.spec.javax.ws.rs:jboss-jaxrs-api_2.1_spec:jar:1.0.0.Final',
            'javax.annotation:javax.annotation-api:jar:1.3.2',
            'org.eclipse.microprofile.rest.client:microprofile-rest-client-api:jar:1.0.1',
            'org.reactivestreams:reactive-streams:jar:1.0.0.final']

JACKSON_NS = "com.fasterxml.jackson"
JACKSON_VERSION = "2.9.4"
JACKSON = [group('jackson-annotations', 'jackson-core', 'jackson-databind',
                 :under=> "#{JACKSON_NS}.core",
                 :version => JACKSON_VERSION),
           group('jackson-jaxrs-base', 'jackson-jaxrs-json-provider',
                 :under=> "#{JACKSON_NS}.jaxrs",
                 :version => JACKSON_VERSION),
           group('jackson-module-jsonSchema', 'jackson-module-jaxb-annotations',
                 :under=> "#{JACKSON_NS}.module",
                 :version => JACKSON_VERSION),
           group('jackson-datatype-hibernate5',
                :under=> "#{JACKSON_NS}.datatype",
                :version => JACKSON_VERSION),
           group('jackson-datatype-jdk8',
               :under=> "#{JACKSON_NS}.datatype",
               :version => JACKSON_VERSION)]

SUN_JAXB = ['com.sun.xml.bind:jaxb-impl:jar:2.3.0',
	    'com.sun.xml.bind:jaxb-core:jar:2.3.0']

CORE_TESTING = [
  'junit:junit:jar:4.12',
  'org.hamcrest:hamcrest-library:jar:1.3',
  'org.hamcrest:hamcrest-core:jar:1.3',
  'org.mockito:mockito-all:jar:1.9.5',
  'pl.pragmatists:JUnitParams:jar:1.0.3',
]
Buildr.settings.build['junit'] = '4.12' # Buildr uses 4.11 by default

JUKITO = ['org.jukito:jukito:jar:1.4']

LOGBACK = [group('logback-core', 'logback-classic',
                 :under => 'ch.qos.logback',
                 :version => '1.2.3')]

# Artifacts that bridge other logging frameworks to slf4j. Mime4j uses
# JCL for example.
SLF4J_BRIDGES = [group('jcl-over-slf4j', 'log4j-over-slf4j',
                       :under => 'org.slf4j',
                       :version => '1.7.12')]
SLF4J = 'org.slf4j:slf4j-api:jar:1.7.25'

LOGGING = [LOGBACK, SLF4J_BRIDGES, SLF4J]

JAVAX = ['org.hibernate.javax.persistence:hibernate-jpa-2.1-api:jar:1.0.0.Final',
         'javax.transaction:jta:jar:1.1']
ANTLR = ['antlr:antlr:jar:2.7.7']

EHCACHE = ['org.hibernate:hibernate-ehcache:jar:5.2.17.Final',
           'net.sf.ehcache:ehcache:jar:2.10.1',
           'org.ehcache:jcache:jar:1.0.0', 'javax.cache:cache-api:jar:1.0.0',
           'net.sf.ehcache:management-ehcache-v2:jar:2.10.1']

VALIDATOR = ['org.hibernate.validator:hibernate-validator:jar:6.0.7.Final',
             'org.hibernate.validator:hibernate-validator-annotation-processor:jar:6.0.7.Final',
             'javax.validation:validation-api:jar:2.0.1.Final']

HIBERNATE = [group('hibernate-core', 'hibernate-entitymanager', 'hibernate-c3p0',
                   :under => 'org.hibernate',
                   :version => '5.2.17.Final'),
             'org.hibernate.common:hibernate-commons-annotations:jar:5.0.2.Final',
             'org.hibernate:hibernate-tools:jar:3.2.4.GA',
             ANTLR,
             EHCACHE,
             VALIDATOR,
             'asm:asm:jar:3.0',
             'cglib:cglib:jar:2.2',
             'org.javassist:javassist:jar:3.20.0-GA',
             'com.fasterxml:classmate:jar:1.3.1',
             'org.freemarker:freemarker:jar:2.3.15',
             'com.mchange:c3p0:jar:0.9.5.2',
             'com.mchange:mchange-commons-java:jar:0.2.11',
             'dom4j:dom4j:jar:1.6.1',
             'org.jboss:jandex:jar:2.0.0.Final',
             'org.jboss.logging:jboss-logging:jar:3.3.0.Final'
             ] + JAVAX

POSTGRESQL = 'org.postgresql:postgresql:jar:42.2.2'

SWAGGER = [group('swagger-jaxrs', 'swagger-core','swagger-models','swagger-annotations',
                     :under => 'io.swagger',
                     :version => '1.5.7'),
          'org.reflections:reflections:jar:0.9.10',
          'org.apache.commons:commons-lang3:jar:3.2.1',
           group('jackson-dataformat-yaml', 'jackson-dataformat-xml',
                  :under => 'com.fasterxml.jackson.dataformat',
                  :version => JACKSON_VERSION)
         ]

MYSQL = 'mysql:mysql-connector-java:jar:5.1.26'

DB = [POSTGRESQL, MYSQL]

HSQLDB = 'org.hsqldb:hsqldb:jar:2.3.2'
HSQLDB_OLD = 'org.hsqldb:hsqldb:jar:1.8.0.10'

<<<<<<< HEAD
COMMONS = ['commons-codec:commons-codec:jar:1.4',
=======
ORACLE = ['com.oracle:ojdbc6:jar:11.2.0', 'org.quartz-scheduler:quartz-oracle:jar:2.1.5']

COMMONS = ['commons-codec:commons-codec:jar:1.11',
>>>>>>> f73cbe4e
           'commons-collections:commons-collections:jar:3.2.2',
           'commons-io:commons-io:jar:1.4',
           'commons-lang:commons-lang:jar:2.5']

LIQUIBASE = 'org.liquibase:liquibase-core:jar:3.1.0'
LIQUIBASE_SLF4J = 'com.mattbertolini:liquibase-slf4j:jar:1.2.1'

GETTEXT_COMMONS = 'com.googlecode.gettext-commons:gettext-commons:jar:0.9.8'

BOUNCYCASTLE = group('bcpkix-jdk15on', 'bcprov-jdk15on',
                     :under => 'org.bouncycastle',
                     :version => '1.60')

JSS = ['org.mozilla:jss:jar:4.5.0', 'ldapjdk:ldapjdk:jar:4.19']

SERVLET = 'javax.servlet:servlet-api:jar:2.5'

GUICE =  [group('guice-assistedinject', 'guice-multibindings',
                'guice-servlet', 'guice-throwingproviders', 'guice-persist',
                :under=>'com.google.inject.extensions',
                :version=>'4.1.0'),
           'com.google.inject:guice:jar:4.1.0',
           'aopalliance:aopalliance:jar:1.0',
           'javax.inject:javax.inject:jar:1']

COLLECTIONS = 'com.google.guava:guava:jar:25.1-jre'

OAUTH= [group('oauth',
              'oauth-provider',
              :under => 'net.oauth.core',
              :version => '20100527')]

QUARTZ = 'org.quartz-scheduler:quartz:jar:2.2.1'

ACTIVEMQ = [group('artemis-server',
                  'artemis-core-client',
                  'artemis-commons',
                  'artemis-selector',
                  'artemis-journal',
                  :under => 'org.apache.activemq',
                  :version => '2.4.0'),
            'io.netty:netty-all:jar:4.1.16.Final',
            'commons-beanutils:commons-beanutils:jar:1.9.3',
            # 'commons-logging:commons-logging:jar:1.2',
            'org.jgroups:jgroups:jar:3.6.13.Final',
            'org.apache.geronimo.specs:geronimo-json_1.0_spec:jar:1.0-alpha-1',
            'org.apache.johnzon:johnzon-core:jar:0.9.5'
           ]

SCHEMASPY = 'net.sourceforge:schemaSpy:jar:4.1.1'

AMQP  = [group('qpid-common', 'qpid-client',
               :under => 'org.apache.qpid',
               :version => '0.32'),
         group('mina-core', 'mina-filter-ssl',
               :under => 'org.apache.mina',
               :version => '1.0.1'),
         'geronimo-spec:geronimo-spec-jms:jar:1.1-rc4']

RHINO = 'org.mozilla:rhino:jar:1.7R3'

# required by LOGDRIVER
LOG4J_BRIDGE = 'org.slf4j:log4j-over-slf4j:jar:1.7.5'
LOGDRIVER = 'logdriver:logdriver:jar:1.0'

# servlet-api is provided by the servlet container and Tomcat won't
# even load servlet API classes seen in WEB-INF/lib.  See section 9.7.2 of
# Servlet Spec 2.4 and http://stackoverflow.com/questions/15601469
PROVIDED = [SERVLET]

# We need to mark JAVA_HOME/lib/tools.jar as a dependency in order for
# Buildr to include it in the Eclipse .classpath file.
JAVA_TOOLS = file(Java.tools_jar)

SCANNOTATION = 'org.scannotation:scannotation:jar:1.0.3'

CHECKSTYLE = ['com.puppycrawl.tools:checkstyle:jar:8.2',
              'org.antlr:antlr4-runtime:jar:4.5.3'] + ANTLR

# Make Util available in all projects.  See http://buildr.apache.org/extending.html#extensions
class Project
  include Candlepin::Util
end

def enhance_checkstyle_task
  task('checkstyle:plain').enhance([project('checks').build])
end

### Project
desc "The Candlepin Project"
define "candlepin" do
  project.group = "org.candlepin"
  project.version = pom_version(path_to('pom.xml'))
  manifest["Copyright"] = "Red Hat, Inc. #{Date.today.strftime('%Y')}"

  compile.using(:debug => true, :source => '1.8', :target => '1.8')

  desc "Custom Checkstyle checks for candlepin"
  define "checks" do
    pom.name = "Candlepin Style Checks"
    pom.description = "Custom Checkstyle checks for Candlepin"
    project.version = '0.3'
    eclipse.natures :java
    package(:jar)

    compile_classpath = [
      CHECKSTYLE,
    ]

    compile.with(compile_classpath)
  end

  # path_to() (and it's alias _()) simply provides the absolute path to
  # a directory relative to the project.
  # See http://buildr.apache.org/rdoc/Buildr/Project.html#method-i-path_to
  checkstyle_config_directory = path_to(:project_conf)
  checkstyle_eclipse_xml = path_to(:project_conf, 'eclipse-checkstyle.xml')
  checkstyle_extra_dependencies = project('checks').path_to('target', 'classes')
  rpmlint_conf = path_to("rpmlint.config")
  rubocop.patterns = ['*.rb']

  use_logdriver = ENV['logdriver']
  if use_logdriver
    info "Compiling with logdriver"
    download artifact(LOGDRIVER) => 'http://awood.fedorapeople.org/ivy/candlepin/logdriver/logdriver/1.0/logdriver-1.0.jar'
  end
  download artifact(SCHEMASPY) => 'http://downloads.sourceforge.net/project/schemaspy/schemaspy/SchemaSpy%204.1.1/schemaSpy_4.1.1.jar'
  include_hostedtest = ENV['hostedtest']

  desc "Common Candlepin Code"
  define "common" do
    pom.name = "Candlepin Common"
    pom.description = "Common code for Candlepin"

    project.version = spec_version('candlepin-common.spec.tmpl')

    eclipse.natures :java

    checkstyle.config_directory = checkstyle_config_directory
    checkstyle.eclipse_xml = checkstyle_eclipse_xml
    checkstyle.extra_dependencies << checkstyle_extra_dependencies
    enhance_checkstyle_task
    rpmlint.rpmlint_conf = rpmlint_conf

    msgfmt.resource = "#{project.group}.common.i18n.Messages"

    compile_classpath = [
      COMMONS,
      LOGGING,
      GUICE,
      GETTEXT_COMMONS,
      COLLECTIONS,
      PROVIDED,
      RESTEASY,
      JACKSON,
      JAVAX,
      OAUTH,
      VALIDATOR,
    ]
    compile.with(compile_classpath)

    test_classpath = [
      CORE_TESTING,
      JUKITO,
      LIQUIBASE,
      LIQUIBASE_SLF4J,
    ]
    test.with(test_classpath)
    test.using :java_args => [ '-Xmx2g', '-XX:+HeapDumpOnOutOfMemoryError' ]

    package(:jar).tap do |jar|
      jar.include(:from => msgfmt.destination)
    end

    pom.plugin_procs << Proc.new do |xml, proj|
      xml.groupId("com.googlecode.gettext-commons")
      xml.artifactId("gettext-maven-plugin")
    end

    pom.plugin_procs << Proc.new do |xml, proj|
      xml.groupId("org.owasp")
      xml.artifactId("dependency-check-maven")
    end
  end

  desc "The Candlepin Server"
  define "server" do
    pom.name = "Candlepin"
    pom.description = "The Candlepin Entitlement Engine"

    spec_file = "candlepin.spec.tmpl"
    project.version = spec_version(spec_file)
    release_number = spec_release(spec_file)

    checkstyle.config_directory = checkstyle_config_directory
    checkstyle.eclipse_xml = checkstyle_eclipse_xml
    checkstyle.extra_dependencies << checkstyle_extra_dependencies

    swagger.enabled = true
    swagger.json_source = "https://localhost:8443/candlepin/swagger.json"
    swagger.config_options = { 'gemName' => 'candlepin_client', 'moduleName' => 'Candlepin' }

    enhance_checkstyle_task
    rpmlint.rpmlint_conf = rpmlint_conf
    liquibase.changelogs = ['changelog-update.xml', 'changelog-create.xml', 'changelog-testing.xml']
    liquibase.file_time_prefix_format = "%Y%m%d%H%M%S"

    gettext.keys_destination = project("common").gettext.keys_destination

    rubocop.patterns = ['server/client/ruby/candlepin.rb',
                        #'server/spec/*.rb',
                        'server/client/ruby/test/*.rb']

    # eclipse settings
    # http://buildr.apache.org/more_stuff.html#eclipse
    eclipse.natures :java

    # IntelliJ IDEA settings
    iml.add_web_facet
    iml.add_jpa_facet

    resource_substitutions = {
      'version' => project.version,
      'release' => release_number,
    }
    resources.filter.using(resource_substitutions)
    test.resources.filter.using(resource_substitutions)

    unless use_pmd.nil?
      pmd.enabled = true
    end

    msgfmt.resource = "#{project.group}.server.i18n.Messages"

    ### Building
    compile_classpath = [
      ACTIVEMQ,
      AMQP,
      BOUNCYCASTLE,
      COLLECTIONS,
      COMMONS,
      GETTEXT_COMMONS,
      GUICE,
      HIBERNATE,
      JSS,
      JACKSON,
      LIQUIBASE,
      LOGGING,
      OAUTH,
      PROVIDED,
      QUARTZ,
      RESTEASY,
      RHINO,
      SUN_JAXB,
      SWAGGER,
    ]

    compile.with(compile_classpath)
    compile.with(project('common'))
    compile.with(LOGDRIVER, LOG4J_BRIDGE) if use_logdriver

    compile.with(DB)

    ### Testing
    test.setup do |task|
      filter(path_to(:src, :main, :resources)).into(path_to(:target, :classes)).run
    end

    test_classpath = [
      CORE_TESTING,
      JUKITO,
      HSQLDB,
      LIQUIBASE_SLF4J,
    ]
    # The entries in test_classpath will be supplemented automatically with the compile_classpath
    test.with(test_classpath)
    test.using(:java_args => [ '-Xmx2g', '-XX:+HeapDumpOnOutOfMemoryError' ])

    ### Javadoc
    doc.using :tag => 'httpcode:m:HTTP Code:'

    ### Packaging
    # NOTE: changes here must also be made in build.xml!
    candlepin_path = "org/candlepin"
    compiled_cp_path = "#{compile.target}/#{candlepin_path}"

    # We need to add this dependency so that the Maven assembly plugin will
    # include the source of the common project in the final assembly.
    common = project('common')
    pom.dependency_procs << Proc.new do |xml, project|
      xml.groupId(common.group)
      xml.artifactId(common.id)
      xml.version(common.version)
      xml.classifier("complete")
      xml.type("tar.gz")
      xml.scope("provided")
    end
    pom.additional_properties['release'] = release_number
    pom.provided_dependencies.concat(PROVIDED)

    package(:jar, :id=>'candlepin-api').tap do |jar|
      jar.clean
      pkgs = %w{auth config jackson model pki resteasy service util}.map { |pkg| "#{compiled_cp_path}/#{pkg}" }
      p = jar.path(candlepin_path)
      p.include(pkgs)
    end

    package(:jar, :id=>"candlepin-certgen").tap do |jar|
      jar.clean
      pkgs = %w{config jackson model pinsetter pki service util}.map { |pkg| "#{compiled_cp_path}/#{pkg}" }
      p = jar.path(candlepin_path)
      p.include(pkgs)
    end

    package(:war, :id=>"candlepin").tap do |war|
      war.libs += artifacts(HSQLDB)
      war.libs -= artifacts(PROVIDED)
      war.classes.clear
      war.classes << resources.target
      war.classes << msgfmt.destination if msgfmt.enabled?
      web_inf = war.path('WEB-INF/classes')
      web_inf.path(candlepin_path).include("#{compiled_cp_path}/**")
      web_inf.path(candlepin_path).exclude('*hostedtest*') unless include_hostedtest
    end

    pom.plugin_procs << Proc.new do |xml, proj|
      xml.groupId("org.owasp")
      xml.artifactId("dependency-check-maven")
    end

    desc 'Create an html report of the schema'
    task :schemaspy do
     cp = Buildr.artifacts(DB, SCHEMASPY).each(&:invoke).map(&:name).join(File::PATH_SEPARATOR)
     command = "-t pgsql -db candlepin -s public -host localhost -u candlepin -p candlepin -o target/schemaspy"
     ant('java') do |ant|
       ant.java(:classname => "net.sourceforge.schemaspy.Main", :classpath => cp, :fork => true) do |java|
         command.split(/\s+/).each {|value| ant.arg :value => value}
       end
     end
    end
  end
end

desc 'Run all the linters'
task :lint => [:checkstyle, :rubocop, :rpmlint]

desc 'Make sure eventhing is working as it should'
task :check_all => [:clean, :lint, :validate_translation, :test]

desc 'Miscellaneous validation tasks to be run on jenkins with every pull request'
task :jenkins => [:validate_translation]<|MERGE_RESOLUTION|>--- conflicted
+++ resolved
@@ -140,13 +140,7 @@
 HSQLDB = 'org.hsqldb:hsqldb:jar:2.3.2'
 HSQLDB_OLD = 'org.hsqldb:hsqldb:jar:1.8.0.10'
 
-<<<<<<< HEAD
-COMMONS = ['commons-codec:commons-codec:jar:1.4',
-=======
-ORACLE = ['com.oracle:ojdbc6:jar:11.2.0', 'org.quartz-scheduler:quartz-oracle:jar:2.1.5']
-
 COMMONS = ['commons-codec:commons-codec:jar:1.11',
->>>>>>> f73cbe4e
            'commons-collections:commons-collections:jar:3.2.2',
            'commons-io:commons-io:jar:1.4',
            'commons-lang:commons-lang:jar:2.5']
