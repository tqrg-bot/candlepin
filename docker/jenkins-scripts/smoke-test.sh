--- conflicted
+++ resolved
@@ -102,56 +102,6 @@
             time.sleep(3)
 
             # Determine the port used by the CP server...
-<<<<<<< HEAD
-            output = run_command("docker port %s 8443" % server_container_id)
-            port = output[0].split(':')[1]
-            print "Candlepin container port: %s" % port
-
-            # Wait for it to start...
-            print "Containers started successfully. Waiting for Candlepin to respond..."
-
-            status_url = "https://localhost:%s/candlepin/status" % port
-            start_time = time.time()
-            remaining = max_wait_time
-            response_received = False
-
-            while (remaining > 0):
-                try:
-                    print "Opening: %s" % status_url
-                    response = urllib2.urlopen(status_url, None, remaining)
-
-                    response_received = True
-                    code = response.getcode()
-                    message = response.read()
-                    response.close()
-
-                    print "Response received (code: %s)\n%s\n" % (code, message)
-                    if response.getcode() == 200:
-                        status = json.loads(message)
-
-                        # TODO: Maybe check some of the fields on status to verify it?
-                        success = True
-                        print "Received a valid response from the Candlepin server in %.1fs" % \
-                            (time.time() - start_time)
-                    else:
-                        print "Invalid response received"
-
-                    break
-
-                except URLError as e:
-                    # We'll be expecting tons of errors while we wait for CP to start. So, we'll
-                    # just silently ignore them and hope for the best.
-                    pass
-
-                time.sleep(10)
-                remaining = max_wait_time - (time.time() - start_time)
-                print "No response, will continue re-trying for another %s seconds." % int(remaining)
-
-            if not response_received:
-                print "Failed to receive a response in %.1fs" % (time.time() - start_time)
-                print "Candlepin container log:"
-                run_command("docker logs --tail=%s %s" % (max_log_lines, server_container_id), False, True)
-=======
             regex = re.compile(".*:(\\d+)\\s*\\Z")
             output = run_command("docker port %s 8443/tcp" % server_container_id)
             match = regex.match(output[0])
@@ -200,8 +150,9 @@
                             response_received = True
                             break
 
-                    time.sleep(1)
+                    time.sleep(10)
                     remaining = max_wait_time - (time.time() - start_time)
+                    print "No response, will continue re-trying for another %s seconds." % int(remaining)
 
                 if not response_received:
                     print "Failed to receive a response in %.1fs" % (time.time() - start_time)
@@ -209,7 +160,6 @@
                     run_command("docker logs --tail=%s %s" % (max_log_lines, server_container_id), False, True)
             else:
                 print "ERROR: Unable to determine port for the Candlepin server's container"
->>>>>>> 3d9ea79e
         except RunCommandException as e:
             print "ERROR: Error returned from command: %s\n%s" % (e.args[0], e.args[2])
 
