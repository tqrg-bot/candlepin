--- conflicted
+++ resolved
@@ -59,7 +59,6 @@
 Requires: java >= 0:1.6.0
 #until cpsetup is removed
 Requires: wget
-<<<<<<< HEAD
 # candlepin webapp requires
 Requires: bouncycastle
 Requires: hibernate3 >= 3.3.2
@@ -82,10 +81,7 @@
 Requires: jaxb_api
 Requires: postgresql-jdbc
 Requires: scannotation
-=======
 Requires: liquibase >= 2.0.3
-#Requires: bouncycastle
->>>>>>> 007c962f
 %define __jar_repack %{nil}
 
 %description
