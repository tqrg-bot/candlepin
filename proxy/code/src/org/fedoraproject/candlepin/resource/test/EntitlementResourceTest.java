/**
 * Copyright (c) 2009 Red Hat, Inc.
 *
 * This software is licensed to you under the GNU General Public License,
 * version 2 (GPLv2). There is NO WARRANTY for this software, express or
 * implied, including the implied warranties of MERCHANTABILITY or FITNESS
 * FOR A PARTICULAR PURPOSE. You should have received a copy of GPLv2
 * along with this software; if not, see
 * http://www.gnu.org/licenses/old-licenses/gpl-2.0.txt.
 *
 * Red Hat trademarks are not licensed under GPLv2. No permission is
 * granted to use or replicate Red Hat trademarks that are incorporated
 * in this software or its documentation.
 */
package org.fedoraproject.candlepin.resource.test;

import static org.junit.Assert.*;

import java.sql.Date;
import java.util.ArrayList;
import java.util.List;

import org.fedoraproject.candlepin.model.Consumer;
import org.fedoraproject.candlepin.model.ConsumerCurator;
import org.fedoraproject.candlepin.model.ConsumerType;
import org.fedoraproject.candlepin.model.ConsumerTypeCurator;
import org.fedoraproject.candlepin.model.EntitlementPool;
import org.fedoraproject.candlepin.model.EntitlementPoolCurator;
import org.fedoraproject.candlepin.model.Owner;
import org.fedoraproject.candlepin.model.OwnerCurator;
import org.fedoraproject.candlepin.model.Product;
import org.fedoraproject.candlepin.model.ProductCurator;
import org.fedoraproject.candlepin.resource.EntitlementResource;
import org.fedoraproject.candlepin.test.DatabaseTestFixture;
import org.fedoraproject.candlepin.test.TestUtil;
import org.junit.Before;
import org.junit.Test;
import org.junit.Ignore;

import com.google.inject.Guice;
import com.google.inject.Injector;
import com.sun.jersey.api.client.Client;
import com.sun.jersey.api.client.WebResource;
import com.sun.jersey.api.client.config.ClientConfig;
import com.sun.jersey.api.client.config.DefaultClientConfig;
import com.wideplay.warp.persist.PersistenceService;
import com.wideplay.warp.persist.UnitOfWork;


/**
 * ConsumerResourceTest
 */
public class EntitlementResourceTest extends DatabaseTestFixture {
    
    private Consumer consumer;
    private Product product;
    private EntitlementPool ep;
    private Owner owner;
    private OwnerCurator ownerCurator;
    private EntitlementPoolCurator epCurator;
    private ConsumerCurator consumerCurator;
    private ProductCurator productCurator;
    private ConsumerTypeCurator consumerTypeCurator;
    
    private EntitlementResource eapi;
    
    @Before
    public void createTestObjects() {
        
        
        Injector injector = Guice.createInjector(
                new CandlePingTestingModule(), 
                PersistenceService.usingJpa()
                    .across(UnitOfWork.TRANSACTION)
                    .buildModule()
        );
        
        epCurator = injector.getInstance(EntitlementPoolCurator.class);
        ownerCurator = injector.getInstance(OwnerCurator.class);
        consumerCurator = injector.getInstance(ConsumerCurator.class);
        productCurator = injector.getInstance(ProductCurator.class);
        consumerTypeCurator = injector.getInstance(ConsumerTypeCurator.class);

        owner = TestUtil.createOwner();
        ownerCurator.create(owner);
        
<<<<<<< HEAD
        entityManager().persist(o);
        entityManager().persist(type);
        entityManager().persist(consumer);
        entityManager().persist(product);
        commitTransaction();
=======
        ConsumerType type = new ConsumerType("some-consumer-type");
        consumerTypeCurator.create(type);
>>>>>>> 46e2a72c
        
        consumer = TestUtil.createConsumer(type, owner);
        consumerCurator.create(consumer);
        
        product = TestUtil.createProduct();
        productCurator.create(product);
        
        Date pastDate = new Date(System.currentTimeMillis() - 10000000);
        Date futuredate = new Date(System.currentTimeMillis() + 1000000000);
        ep = new EntitlementPool(owner, product, new Long(10), pastDate, futuredate);
        epCurator.create(ep);
        
        eapi = new EntitlementResource(epCurator, ownerCurator, consumerCurator, 
                productCurator);

    }
    
    @Ignore
    public void testEntitle() throws Exception {
        
//        Form f = new Form();
//        f.add("consumer_id", consumer.getId());
//        f.add("product_id", product.getId());
        String cert = (String) eapi.entitle(consumer.getUuid(), product.getLabel());
        
        assertNotNull(cert);
        
        consumer = consumerCurator.lookupByUuid(consumer.getUuid());
        assertEquals(1, consumer.getConsumedProducts().size());
        assertEquals(product.getId(), consumer.getConsumedProducts().iterator()
                .next().getId());
        assertEquals(1, consumer.getEntitlements().size());
        
        ep = epCurator.find(ep.getId());
        assertEquals(new Long(1), ep.getCurrentMembers());
    }
    
    @Test
    public void testMaxMembership() {
        
        // 10 entitlements available, lets try to entitle 11 consumers.
        for (int i = 0; i < ep.getMaxMembers(); i++) {
            Consumer c = TestUtil.createConsumer(consumer.getType(), owner);
            consumerCurator.create(c);
            eapi.entitle(c.getUuid(), product.getLabel());
        }
        
        // Now for the 11th:
        try {
            Consumer c = TestUtil.createConsumer(consumer.getType(), owner);
            eapi.entitle(c.getUuid(), product.getLabel());
            fail();
        }
        catch (RuntimeException e) {
            // expected
        }
        
    }
    
    @Test
    public void testEntitlementsHaveExpired() {
        Product myProduct = TestUtil.createProduct();
        productCurator.create(myProduct);
        Date pastDate = new Date(System.currentTimeMillis() - 10000000);
        Date notSoPastDate = new Date(System.currentTimeMillis() - 100000);
        EntitlementPool anotherPool = new EntitlementPool(owner, myProduct, new Long(10), 
                pastDate, notSoPastDate);
        epCurator.create(anotherPool);
        
        try {
            eapi.entitle(consumer.getUuid(), myProduct.getLabel());
            fail();
        }
        catch (RuntimeException e) {
            // expected
        }
    }
    
    @Test
    public void testEntitleOwnerHasNoEntitlements() {
        // TODO
    }
    
    @Test
    public void testEntitleOwnerHasNoAviailableEntitlements() {
        // TODO
    }
    
    @Test
    public void testEntitleConsumerAlreadyEntitledForProduct() {
        // TODO
    }
    
    @Ignore
    public void testHasEntitlement() {
        
        eapi.entitle(consumer.getUuid(), product.getLabel());

        // TODO: Disabling this test, boils into ObjectFactory things that need
        // to be fixed before we can do this check! Sorry! :) - dgoodwin
//        assertTrue(eapi.hasEntitlement(consumer.getUuid(), product.getUuid()));
    }

    // TODO: Re-enable once ObjectFactory is Hibernatized or removed.
//    @Test
//    public void testListAvailableEntitlements() {
//        EntitlementResource eapi = new EntitlementResource();
////        consumer.setType(new ConsumerType("standard-system"));
//        Form f = new Form();
//        f.add("consumer_id", consumer.getId());
//        
//        List<EntitlementPool> avail = eapi.listAvailableEntitlements(consumer.getId());
//        assertNotNull(avail);
//        assertTrue(avail.size() > 0);
//    }
    
   @Test
   @Ignore
    public void testJson() {
        ClientConfig cc = new DefaultClientConfig();
        Client c = Client.create(cc);
        
        // WebResource getresource = c.resource("http://localhost:8080/candlepin/entitle/");
        

        Object[] params = new Object[2];
        params[0] = consumer;
        params[1] = product;
        List aparams = new ArrayList();
        aparams.add(consumer);
        aparams.add(product);
        
        WebResource postresource = 
            c.resource("http://localhost:8080/candlepin/entitlement/foo/");
        postresource.accept("application/json").type("application/json").post(consumer);
        
        // System.out.println(jto.getName());
        // jto = getresource.accept("application/json").get(JsonTestObject.class);
        // assertEquals("testname", jto.getName());
        // assertEquals("AEF", jto.getUuid());
    }

    
}<|MERGE_RESOLUTION|>--- conflicted
+++ resolved
@@ -34,17 +34,13 @@
 import org.fedoraproject.candlepin.test.DatabaseTestFixture;
 import org.fedoraproject.candlepin.test.TestUtil;
 import org.junit.Before;
+import org.junit.Ignore;
 import org.junit.Test;
-import org.junit.Ignore;
-
-import com.google.inject.Guice;
-import com.google.inject.Injector;
+
 import com.sun.jersey.api.client.Client;
 import com.sun.jersey.api.client.WebResource;
 import com.sun.jersey.api.client.config.ClientConfig;
 import com.sun.jersey.api.client.config.DefaultClientConfig;
-import com.wideplay.warp.persist.PersistenceService;
-import com.wideplay.warp.persist.UnitOfWork;
 
 
 /**
@@ -55,45 +51,16 @@
     private Consumer consumer;
     private Product product;
     private EntitlementPool ep;
-    private Owner owner;
-    private OwnerCurator ownerCurator;
-    private EntitlementPoolCurator epCurator;
-    private ConsumerCurator consumerCurator;
-    private ProductCurator productCurator;
-    private ConsumerTypeCurator consumerTypeCurator;
-    
+    private Owner owner;    
     private EntitlementResource eapi;
     
     @Before
     public void createTestObjects() {
-        
-        
-        Injector injector = Guice.createInjector(
-                new CandlePingTestingModule(), 
-                PersistenceService.usingJpa()
-                    .across(UnitOfWork.TRANSACTION)
-                    .buildModule()
-        );
-        
-        epCurator = injector.getInstance(EntitlementPoolCurator.class);
-        ownerCurator = injector.getInstance(OwnerCurator.class);
-        consumerCurator = injector.getInstance(ConsumerCurator.class);
-        productCurator = injector.getInstance(ProductCurator.class);
-        consumerTypeCurator = injector.getInstance(ConsumerTypeCurator.class);
-
         owner = TestUtil.createOwner();
         ownerCurator.create(owner);
         
-<<<<<<< HEAD
-        entityManager().persist(o);
-        entityManager().persist(type);
-        entityManager().persist(consumer);
-        entityManager().persist(product);
-        commitTransaction();
-=======
         ConsumerType type = new ConsumerType("some-consumer-type");
         consumerTypeCurator.create(type);
->>>>>>> 46e2a72c
         
         consumer = TestUtil.createConsumer(type, owner);
         consumerCurator.create(consumer);
@@ -104,9 +71,9 @@
         Date pastDate = new Date(System.currentTimeMillis() - 10000000);
         Date futuredate = new Date(System.currentTimeMillis() + 1000000000);
         ep = new EntitlementPool(owner, product, new Long(10), pastDate, futuredate);
-        epCurator.create(ep);
-        
-        eapi = new EntitlementResource(epCurator, ownerCurator, consumerCurator, 
+        entitlementPoolCurator.create(ep);
+        
+        eapi = new EntitlementResource(entitlementPoolCurator, ownerCurator, consumerCurator, 
                 productCurator);
 
     }
@@ -127,7 +94,7 @@
                 .next().getId());
         assertEquals(1, consumer.getEntitlements().size());
         
-        ep = epCurator.find(ep.getId());
+        ep = entitlementPoolCurator.find(ep.getId());
         assertEquals(new Long(1), ep.getCurrentMembers());
     }
     
@@ -161,7 +128,7 @@
         Date notSoPastDate = new Date(System.currentTimeMillis() - 100000);
         EntitlementPool anotherPool = new EntitlementPool(owner, myProduct, new Long(10), 
                 pastDate, notSoPastDate);
-        epCurator.create(anotherPool);
+        entitlementPoolCurator.create(anotherPool);
         
         try {
             eapi.entitle(consumer.getUuid(), myProduct.getLabel());
