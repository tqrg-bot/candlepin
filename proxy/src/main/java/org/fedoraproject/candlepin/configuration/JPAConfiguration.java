--- conflicted
+++ resolved
@@ -57,7 +57,6 @@
         return toReturn;
     }
     
-<<<<<<< HEAD
     public Properties defaultConfigurationSettings() {
         try {
             return loadDefaultConfigurationSettings("production", "persistence.xml");
@@ -100,21 +99,4 @@
     private String nodeValue(NodeList nodes, int i, String name) {
         return nodes.item(i).getAttributes().getNamedItem(name).getNodeValue();
     }
-=======
-    public static Map<String, String> immutableConfigurationSettings() {
-        return new HashMap<String, String>() { {
-            put("hibernate.dialect", "org.hibernate.dialect.PostgreSQLDialect");
-            put("hibernate.connection.driver_class", "org.postgresql.Driver");
-            put("hibernate.show_sql", "false");
-        } };
-    }
-    
-    public static Map<String, String> defaultConfigurationSettings() {
-        return new HashMap<String, String>() { {
-            put(URL_CONFIG, "jdbc:postgresql:candlepin");
-            put(USER_CONFIG, "candlepin");
-            put(PASSWORD_CONFIG, "");
-        } };
-    }    
->>>>>>> 2900e5e9
 }