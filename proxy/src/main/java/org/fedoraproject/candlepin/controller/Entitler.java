--- conflicted
+++ resolved
@@ -174,24 +174,16 @@
         consumerCurator.update(consumer);
         Pool mergedPool = epCurator.merge(pool);
         
-<<<<<<< HEAD
-        if (poolQuantityChanged != null) {
-            sink.sendEvent(poolQuantityChanged);
-        }
-        
         Product prod = new Product(null, null);
         Subscription sub = subAdapter.getSubscription(mergedPool.getSubscriptionId(), prod);
         
-=======
-        Subscription sub = subAdapter.getSubscription(mergedPool.getSubscriptionId());
->>>>>>> 2cd28b2a
         if (sub == null) {
             log.warn("Cannot generate entitlement certificate, no subscription for pool: " +
                 pool.getId());
             
         }
         else {
-            if(null == prod.getLabel()) { 
+            if (null == prod.getLabel()) { 
                 prod = productAdapter.getProductById(sub.getProductId());
             }
         
