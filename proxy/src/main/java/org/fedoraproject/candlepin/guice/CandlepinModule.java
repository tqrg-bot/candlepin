/**
 * Copyright (c) 2009 Red Hat, Inc.
 *
 * This software is licensed to you under the GNU General Public License,
 * version 2 (GPLv2). There is NO WARRANTY for this software, express or
 * implied, including the implied warranties of MERCHANTABILITY or FITNESS
 * FOR A PARTICULAR PURPOSE. You should have received a copy of GPLv2
 * along with this software; if not, see
 * http://www.gnu.org/licenses/old-licenses/gpl-2.0.txt.
 *
 * Red Hat trademarks are not licensed under GPLv2. No permission is
 * granted to use or replicate Red Hat trademarks that are incorporated
 * in this software or its documentation.
 */
package org.fedoraproject.candlepin.guice;

import java.util.Properties;

import org.fedoraproject.candlepin.audit.AMQPBusEventAdapter;
import org.fedoraproject.candlepin.audit.AMQPBusPublisher;
import org.fedoraproject.candlepin.audit.EventSink;
import org.fedoraproject.candlepin.audit.EventSinkImpl;
import org.fedoraproject.candlepin.auth.Principal;
import org.fedoraproject.candlepin.auth.interceptor.SecurityInterceptor;
import org.fedoraproject.candlepin.config.Config;
import org.fedoraproject.candlepin.controller.CandlepinPoolManager;
import org.fedoraproject.candlepin.controller.CrlGenerator;
import org.fedoraproject.candlepin.controller.PoolManager;
import org.fedoraproject.candlepin.exceptions.CandlepinExceptionMapper;
import org.fedoraproject.candlepin.pinsetter.core.GuiceJobFactory;
import org.fedoraproject.candlepin.pinsetter.core.PinsetterJobListener;
import org.fedoraproject.candlepin.pinsetter.core.PinsetterKernel;
import org.fedoraproject.candlepin.pinsetter.tasks.CertificateRevocationListTask;
import org.fedoraproject.candlepin.pinsetter.tasks.JobCleaner;
import org.fedoraproject.candlepin.pinsetter.tasks.RefreshPoolsJob;
import org.fedoraproject.candlepin.pki.PKIReader;
import org.fedoraproject.candlepin.pki.PKIUtility;
import org.fedoraproject.candlepin.pki.impl.BouncyCastlePKIReader;
import org.fedoraproject.candlepin.pki.impl.BouncyCastlePKIUtility;
import org.fedoraproject.candlepin.policy.Enforcer;
import org.fedoraproject.candlepin.policy.EnforcerDispatcher;
import org.fedoraproject.candlepin.policy.PoolRules;
import org.fedoraproject.candlepin.policy.js.JsRules;
import org.fedoraproject.candlepin.policy.js.JsRulesProvider;
import org.fedoraproject.candlepin.policy.js.pool.JsPoolRules;
import org.fedoraproject.candlepin.resource.ActivateResource;
import org.fedoraproject.candlepin.resource.ActivationKeyResource;
import org.fedoraproject.candlepin.resource.AdminResource;
import org.fedoraproject.candlepin.resource.AtomFeedResource;
<<<<<<< HEAD
import org.fedoraproject.candlepin.resource.RoleResource;
import org.fedoraproject.candlepin.resource.UserResource;
=======
>>>>>>> bd0e8320
import org.fedoraproject.candlepin.resource.CertificateSerialResource;
import org.fedoraproject.candlepin.resource.ConsumerResource;
import org.fedoraproject.candlepin.resource.ConsumerTypeResource;
import org.fedoraproject.candlepin.resource.ContentResource;
import org.fedoraproject.candlepin.resource.CrlResource;
import org.fedoraproject.candlepin.resource.EntitlementResource;
import org.fedoraproject.candlepin.resource.EventResource;
import org.fedoraproject.candlepin.resource.JobResource;
import org.fedoraproject.candlepin.resource.MigrationResource;
import org.fedoraproject.candlepin.resource.OwnerResource;
import org.fedoraproject.candlepin.resource.PoolResource;
import org.fedoraproject.candlepin.resource.ProductResource;
import org.fedoraproject.candlepin.resource.RootResource;
import org.fedoraproject.candlepin.resource.RulesResource;
import org.fedoraproject.candlepin.resource.StatusResource;
import org.fedoraproject.candlepin.resource.SubscriptionResource;
import org.fedoraproject.candlepin.resource.UserResource;
import org.fedoraproject.candlepin.resteasy.JsonProvider;
import org.fedoraproject.candlepin.resteasy.interceptor.AuthInterceptor;
import org.fedoraproject.candlepin.resteasy.interceptor.PinsetterAsyncInterceptor;
import org.fedoraproject.candlepin.service.UniqueIdGenerator;
import org.fedoraproject.candlepin.service.impl.DefaultUniqueIdGenerator;
import org.fedoraproject.candlepin.sync.ConsumerExporter;
import org.fedoraproject.candlepin.sync.ConsumerTypeExporter;
import org.fedoraproject.candlepin.sync.EntitlementCertExporter;
import org.fedoraproject.candlepin.sync.Exporter;
import org.fedoraproject.candlepin.sync.MetaExporter;
import org.fedoraproject.candlepin.sync.RulesExporter;
import org.fedoraproject.candlepin.util.DateSource;
import org.fedoraproject.candlepin.util.DateSourceImpl;
import org.fedoraproject.candlepin.util.ExpiryDateFunction;
import org.fedoraproject.candlepin.util.X509ExtensionUtil;
import org.quartz.JobListener;
import org.quartz.spi.JobFactory;
import org.xnap.commons.i18n.I18n;

import com.google.common.base.Function;
import com.google.inject.AbstractModule;
import com.google.inject.Singleton;
import com.google.inject.matcher.Matcher;
import com.google.inject.matcher.Matchers;
import com.google.inject.name.Names;
import com.wideplay.warp.persist.jpa.JpaUnit;

<<<<<<< HEAD
import org.quartz.JobListener;
import org.quartz.spi.JobFactory;
import org.xnap.commons.i18n.I18n;

import java.util.Properties;
import org.fedoraproject.candlepin.auth.interceptor.SecurityHole;

=======
>>>>>>> bd0e8320
/**
 * CandlepinProductionConfiguration
 */
public class CandlepinModule extends AbstractModule {

    @Override
    public void configure() {
        bind(JPAInitializer.class).asEagerSingleton();

        bind(Properties.class).annotatedWith(JpaUnit.class).toInstance(
            new Config().jpaConfiguration());

        // We default to test persistence unit (HSQL),
        // /etc/candlepin/candlepin.conf
        // will override:
        bindConstant().annotatedWith(JpaUnit.class).to("default");

        bind(Config.class);
        bind(PKIUtility.class).to(BouncyCastlePKIUtility.class).asEagerSingleton();
        bind(PKIReader.class).to(BouncyCastlePKIReader.class).asEagerSingleton();
        bind(X509ExtensionUtil.class);
        bind(CrlGenerator.class);
        bind(ConsumerResource.class);
        bind(ConsumerTypeResource.class);
        bind(ContentResource.class);
        bind(AtomFeedResource.class);
        bind(EventResource.class);
        bind(PoolResource.class);
        bind(EntitlementResource.class);
        bind(OwnerResource.class);
        bind(RoleResource.class);
        bind(RootResource.class);
        bind(ProductResource.class);
        bind(MigrationResource.class);
        bind(SubscriptionResource.class);
        bind(ActivationKeyResource.class);
        bind(ActivateResource.class);
        bind(CertificateSerialResource.class);
        bind(CrlResource.class);
        bind(JobResource.class);
        bind(DateSource.class).to(DateSourceImpl.class).asEagerSingleton();
        bind(Enforcer.class).to(EnforcerDispatcher.class);
        bind(PoolManager.class).to(CandlepinPoolManager.class);
        bind(PoolRules.class).to(JsPoolRules.class);
        bind(RulesResource.class);
        bind(AdminResource.class);
        bind(StatusResource.class);
        bind(CandlepinExceptionMapper.class);
        bind(Principal.class).toProvider(PrincipalProvider.class);
        bind(JsRulesProvider.class).asEagerSingleton();
        bind(JsRules.class).toProvider(JsRulesProvider.class);
        bind(UserResource.class);
        bind(UniqueIdGenerator.class).to(DefaultUniqueIdGenerator.class);

        bind(I18n.class).toProvider(I18nProvider.class);
        bind(AuthInterceptor.class);
        bind(PinsetterAsyncInterceptor.class);
        bind(JsonProvider.class).asEagerSingleton();
        bind(EventSink.class).to(EventSinkImpl.class);
        bind(JobFactory.class).to(GuiceJobFactory.class);
        bind(JobListener.class).to(PinsetterJobListener.class);
        bind(PinsetterKernel.class);
        bind(CertificateRevocationListTask.class);
        bind(JobCleaner.class);

        bind(Exporter.class).asEagerSingleton();
        bind(MetaExporter.class);
        bind(ConsumerTypeExporter.class);
        bind(ConsumerExporter.class);
        bind(RulesExporter.class);
        bind(EntitlementCertExporter.class);

        // Async Jobs
        bind(RefreshPoolsJob.class);

        // The order in which interceptors are bound is important!
        // We need role enforcement to be executed before access control
        Matcher resourcePkgMatcher = Matchers.inPackage(Package.getPackage(
            "org.fedoraproject.candlepin.resource"));
        SecurityInterceptor securityEnforcer = new SecurityInterceptor();
        requestInjection(securityEnforcer);
<<<<<<< HEAD
        bindInterceptor(resourcePkgMatcher, 
                Matchers.not(Matchers.annotatedWith(SecurityHole.class)),
                securityEnforcer);
        
//        AccessControlInterceptor accessControlInterceptor =
//              new AccessControlInterceptor();
//        requestInjection(accessControlInterceptor);
//        
//        bindInterceptor(
//            Matchers.subclassesOf(AbstractHibernateCurator.class),
//            Matchers.annotatedWith(EnforceAccessControl.class), 
//            accessControlInterceptor);
        
=======
        bindInterceptor(resourcePkgMatcher, Matchers.any(), securityEnforcer);

        bindInterceptor(
            Matchers.subclassesOf(AbstractHibernateCurator.class),
            Matchers.annotatedWith(AllowRoles.class),
            securityEnforcer);

        AccessControlInterceptor accessControlInterceptor = new AccessControlInterceptor();
        requestInjection(accessControlInterceptor);

        bindInterceptor(
            Matchers.subclassesOf(AbstractHibernateCurator.class),
            Matchers.annotatedWith(EnforceAccessControl.class),
            accessControlInterceptor);

>>>>>>> bd0e8320
        //amqp stuff below...

        bind(Function.class).annotatedWith(Names.named("abc"))
                .to(AMQPBusEventAdapter.class).in(Singleton.class);
      //for lazy loading.
        bind(AMQPBusPublisher.class).toProvider(AMQPBusPubProvider.class)
                .in(Singleton.class);

        //flexible end date for identity certificates
        bind(Function.class).annotatedWith(Names.named("endDateGenerator"))
            .to(ExpiryDateFunction.class).in(Singleton.class);
    }
}<|MERGE_RESOLUTION|>--- conflicted
+++ resolved
@@ -47,11 +47,7 @@
 import org.fedoraproject.candlepin.resource.ActivationKeyResource;
 import org.fedoraproject.candlepin.resource.AdminResource;
 import org.fedoraproject.candlepin.resource.AtomFeedResource;
-<<<<<<< HEAD
 import org.fedoraproject.candlepin.resource.RoleResource;
-import org.fedoraproject.candlepin.resource.UserResource;
-=======
->>>>>>> bd0e8320
 import org.fedoraproject.candlepin.resource.CertificateSerialResource;
 import org.fedoraproject.candlepin.resource.ConsumerResource;
 import org.fedoraproject.candlepin.resource.ConsumerTypeResource;
@@ -96,16 +92,7 @@
 import com.google.inject.name.Names;
 import com.wideplay.warp.persist.jpa.JpaUnit;
 
-<<<<<<< HEAD
-import org.quartz.JobListener;
-import org.quartz.spi.JobFactory;
-import org.xnap.commons.i18n.I18n;
-
-import java.util.Properties;
 import org.fedoraproject.candlepin.auth.interceptor.SecurityHole;
-
-=======
->>>>>>> bd0e8320
 /**
  * CandlepinProductionConfiguration
  */
@@ -187,11 +174,10 @@
             "org.fedoraproject.candlepin.resource"));
         SecurityInterceptor securityEnforcer = new SecurityInterceptor();
         requestInjection(securityEnforcer);
-<<<<<<< HEAD
         bindInterceptor(resourcePkgMatcher, 
                 Matchers.not(Matchers.annotatedWith(SecurityHole.class)),
                 securityEnforcer);
-        
+
 //        AccessControlInterceptor accessControlInterceptor =
 //              new AccessControlInterceptor();
 //        requestInjection(accessControlInterceptor);
@@ -200,24 +186,7 @@
 //            Matchers.subclassesOf(AbstractHibernateCurator.class),
 //            Matchers.annotatedWith(EnforceAccessControl.class), 
 //            accessControlInterceptor);
-        
-=======
-        bindInterceptor(resourcePkgMatcher, Matchers.any(), securityEnforcer);
-
-        bindInterceptor(
-            Matchers.subclassesOf(AbstractHibernateCurator.class),
-            Matchers.annotatedWith(AllowRoles.class),
-            securityEnforcer);
-
-        AccessControlInterceptor accessControlInterceptor = new AccessControlInterceptor();
-        requestInjection(accessControlInterceptor);
-
-        bindInterceptor(
-            Matchers.subclassesOf(AbstractHibernateCurator.class),
-            Matchers.annotatedWith(EnforceAccessControl.class),
-            accessControlInterceptor);
-
->>>>>>> bd0e8320
+
         //amqp stuff below...
 
         bind(Function.class).annotatedWith(Names.named("abc"))
