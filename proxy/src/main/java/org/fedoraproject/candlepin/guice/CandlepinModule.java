--- conflicted
+++ resolved
@@ -117,14 +117,12 @@
         bind(AuthInterceptor.class);
         bind(JsonProvider.class);
         bind(EventSink.class).to(EventSinkImpl.class);
-<<<<<<< HEAD
         bind(HighlanderJobFactory.class);
         bind(PinsetterKernel.class);
         bind(CertificateRevocationListTask.class);
         bind(String.class).annotatedWith(Names.named("crlSignatureAlgo"))
             .toInstance("SHA1withRSA");
-=======
-        
+                    
         bind(Exporter.class).asEagerSingleton();
         bind(MetaExporter.class);
         bind(ConsumerTypeExporter.class);
@@ -132,7 +130,6 @@
         bind(RulesExporter.class);
         bind(EntitlementCertExporter.class);
         
->>>>>>> f5db36bb
         // The order in which interceptors are bound is important!
         // We need role enforcement to be executed before access control
         Matcher resourcePkgMatcher = Matchers.inPackage(Package.getPackage(
