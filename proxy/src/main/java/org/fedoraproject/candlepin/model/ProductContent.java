/**
 * Copyright (c) 2009 Red Hat, Inc.
 *
 * This software is licensed to you under the GNU General Public License,
 * version 2 (GPLv2). There is NO WARRANTY for this software, express or
 * implied, including the implied warranties of MERCHANTABILITY or FITNESS
 * FOR A PARTICULAR PURPOSE. You should have received a copy of GPLv2
 * along with this software; if not, see
 * http://www.gnu.org/licenses/old-licenses/gpl-2.0.txt.
 *
 * Red Hat trademarks are not licensed under GPLv2. No permission is
 * granted to use or replicate Red Hat trademarks that are incorporated
 * in this software or its documentation.
 */
package org.fedoraproject.candlepin.model;

import org.apache.commons.lang.builder.EqualsBuilder;
import org.apache.commons.lang.builder.HashCodeBuilder;
import org.hibernate.annotations.Index;
import org.hibernate.annotations.Parent;

import java.io.Serializable;

import javax.persistence.Embeddable;
import javax.persistence.JoinColumn;
import javax.persistence.ManyToOne;
import javax.xml.bind.annotation.XmlTransient;

/**
 * ProductContent
 */
@Embeddable
public class ProductContent extends AbstractHibernateObject {

    @Parent
    private Product product;

    @ManyToOne
    @JoinColumn(name = "content_id", nullable = false, updatable = false)
    @Index(name = "cp_prodcont_cont_fk_idx")
    private Content content;

    private Boolean enabled;

    public ProductContent() {

    }

    public ProductContent(Product product, Content content, Boolean enabled) {
        this.setContent(content);
        this.setProduct(product);
        this.setEnabled(enabled);
    }
<<<<<<< HEAD
    
    public ProductContent(Product product, Content content, Boolean enabled,
            Long flexEntitlement, Long physicalEntitlement) {
        this.setContent(content);
        this.setProduct(product);
        this.setEnabled(enabled);
        this.flexEntitlement = flexEntitlement;
        this.physicalEntitlement = physicalEntitlement;
=======

    @Override
    public boolean shouldGrantAccessTo(Owner owner) {
        // TODO Auto-generated method stub
        return false;
    }

    @Override
    public boolean shouldGrantAccessTo(Consumer consumer) {
        // TODO Auto-generated method stub
        return false;
>>>>>>> c4fc6905
    }

    @XmlTransient
    public Serializable getId() {
        // TODO: just here to appease AbstractHibernateObject
        return null;
    }

    /**
     * @param content the content to set
     */
    public void setContent(Content content) {
        this.content = content;
    }

    /**
     * @return the content
     */
    public Content getContent() {
        return content;
    }

    /**
     * @param product the product to set
     */
    public void setProduct(Product product) {
        this.product = product;
    }

    /**
     * @return the product
     */
    @XmlTransient
    public Product getProduct() {
        return product;
    }

    /**
     * @param enabled the enabled to set
     */
    public void setEnabled(Boolean enabled) {
        this.enabled = enabled;
    }

    /**
     * @return the enabled
     */
    public Boolean getEnabled() {
        return enabled;
    }

    @Override
    public int hashCode() {
        // TODO: Should we include the product here?
        return new HashCodeBuilder(3, 23).append(this.enabled)
            .append(this.content.hashCode()).toHashCode();
    }

    @Override
    public boolean equals(Object other) {
        if (this == other) {
            return true;
        }
        if (other instanceof ProductContent) {
            ProductContent that = (ProductContent) other;
            return new EqualsBuilder().append(this.enabled, that.enabled)
                .isEquals() && this.content.equals(that.content);
        }
        return false;
    }

}<|MERGE_RESOLUTION|>--- conflicted
+++ resolved
@@ -50,29 +50,6 @@
         this.setContent(content);
         this.setProduct(product);
         this.setEnabled(enabled);
-    }
-<<<<<<< HEAD
-    
-    public ProductContent(Product product, Content content, Boolean enabled,
-            Long flexEntitlement, Long physicalEntitlement) {
-        this.setContent(content);
-        this.setProduct(product);
-        this.setEnabled(enabled);
-        this.flexEntitlement = flexEntitlement;
-        this.physicalEntitlement = physicalEntitlement;
-=======
-
-    @Override
-    public boolean shouldGrantAccessTo(Owner owner) {
-        // TODO Auto-generated method stub
-        return false;
-    }
-
-    @Override
-    public boolean shouldGrantAccessTo(Consumer consumer) {
-        // TODO Auto-generated method stub
-        return false;
->>>>>>> c4fc6905
     }
 
     @XmlTransient
