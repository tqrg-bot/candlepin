/**
 * Copyright (c) 2009 Red Hat, Inc.
 *
 * This software is licensed to you under the GNU General Public License,
 * version 2 (GPLv2). There is NO WARRANTY for this software, express or
 * implied, including the implied warranties of MERCHANTABILITY or FITNESS
 * FOR A PARTICULAR PURPOSE. You should have received a copy of GPLv2
 * along with this software; if not, see
 * http://www.gnu.org/licenses/old-licenses/gpl-2.0.txt.
 *
 * Red Hat trademarks are not licensed under GPLv2. No permission is
 * granted to use or replicate Red Hat trademarks that are incorporated
 * in this software or its documentation.
 */
package org.fedoraproject.candlepin.resource;

import org.fedoraproject.candlepin.audit.Event;
import org.fedoraproject.candlepin.audit.EventAdapter;
import org.fedoraproject.candlepin.audit.EventFactory;
import org.fedoraproject.candlepin.audit.EventSink;
import org.fedoraproject.candlepin.auth.Access;
import org.fedoraproject.candlepin.auth.NoAuthPrincipal;
import org.fedoraproject.candlepin.auth.Principal;
import org.fedoraproject.candlepin.auth.UserPrincipal;
import org.fedoraproject.candlepin.auth.interceptor.SecurityHole;
import org.fedoraproject.candlepin.auth.interceptor.Verify;
import org.fedoraproject.candlepin.controller.Entitler;
import org.fedoraproject.candlepin.controller.PoolManager;
import org.fedoraproject.candlepin.exceptions.BadRequestException;
import org.fedoraproject.candlepin.exceptions.CandlepinException;
import org.fedoraproject.candlepin.exceptions.ForbiddenException;
import org.fedoraproject.candlepin.exceptions.IseException;
import org.fedoraproject.candlepin.exceptions.NotFoundException;
import org.fedoraproject.candlepin.model.ActivationKey;
import org.fedoraproject.candlepin.model.ActivationKeyCurator;
import org.fedoraproject.candlepin.model.ActivationKeyPool;
import org.fedoraproject.candlepin.model.CertificateSerialDto;
import org.fedoraproject.candlepin.model.Consumer;
import org.fedoraproject.candlepin.model.ConsumerCurator;
import org.fedoraproject.candlepin.model.ConsumerInstalledProduct;
import org.fedoraproject.candlepin.model.ConsumerType;
import org.fedoraproject.candlepin.model.ConsumerType.ConsumerTypeEnum;
import org.fedoraproject.candlepin.model.ConsumerTypeCurator;
import org.fedoraproject.candlepin.model.Entitlement;
import org.fedoraproject.candlepin.model.EntitlementCertificate;
import org.fedoraproject.candlepin.model.EntitlementCurator;
import org.fedoraproject.candlepin.model.EventCurator;
import org.fedoraproject.candlepin.model.GuestId;
import org.fedoraproject.candlepin.model.IdentityCertificate;
import org.fedoraproject.candlepin.model.Owner;
import org.fedoraproject.candlepin.model.OwnerCurator;
import org.fedoraproject.candlepin.model.Pool;
import org.fedoraproject.candlepin.model.Product;
import org.fedoraproject.candlepin.model.User;
import org.fedoraproject.candlepin.pinsetter.tasks.EntitlerJob;
import org.fedoraproject.candlepin.policy.js.consumer.ConsumerDeleteHelper;
import org.fedoraproject.candlepin.policy.js.consumer.ConsumerRules;
import org.fedoraproject.candlepin.resource.util.ResourceDateParser;
import org.fedoraproject.candlepin.service.EntitlementCertServiceAdapter;
import org.fedoraproject.candlepin.service.IdentityCertServiceAdapter;
import org.fedoraproject.candlepin.service.ProductServiceAdapter;
import org.fedoraproject.candlepin.service.SubscriptionServiceAdapter;
import org.fedoraproject.candlepin.service.UserServiceAdapter;
import org.fedoraproject.candlepin.sync.ExportCreationException;
import org.fedoraproject.candlepin.sync.Exporter;
import org.fedoraproject.candlepin.util.Util;

import com.google.inject.Inject;
import com.wideplay.warp.persist.Transactional;

import org.apache.log4j.Logger;
import org.jboss.resteasy.annotations.providers.jaxb.Wrapped;
import org.quartz.JobDetail;
import org.xnap.commons.i18n.I18n;

import java.io.File;
import java.io.IOException;
import java.security.GeneralSecurityException;
import java.util.ArrayList;
import java.util.Date;
import java.util.HashSet;
import java.util.LinkedList;
import java.util.List;
import java.util.Set;
import java.util.regex.Pattern;

import javax.servlet.http.HttpServletResponse;
import javax.ws.rs.Consumes;
import javax.ws.rs.DELETE;
import javax.ws.rs.DefaultValue;
import javax.ws.rs.GET;
import javax.ws.rs.POST;
import javax.ws.rs.PUT;
import javax.ws.rs.Path;
import javax.ws.rs.PathParam;
import javax.ws.rs.Produces;
import javax.ws.rs.QueryParam;
import javax.ws.rs.core.Context;
import javax.ws.rs.core.MediaType;
import javax.ws.rs.core.Response;

/**
 * API Gateway for Consumers
 */
@Path("/consumers")
public class ConsumerResource {
    private static final Pattern CONSUMER_NAME_PATTERN = Pattern
        .compile("[\\#\\?\\'\\`\\!@{}()\\[\\]\\?&\\w-\\.]+");

    private static Logger log = Logger.getLogger(ConsumerResource.class);
    private ConsumerCurator consumerCurator;
    private ConsumerTypeCurator consumerTypeCurator;
    private ProductServiceAdapter productAdapter;
    private SubscriptionServiceAdapter subAdapter;
    private EntitlementCurator entitlementCurator;
    private IdentityCertServiceAdapter identityCertService;
    private EntitlementCertServiceAdapter entCertService;
    private UserServiceAdapter userService;
    private I18n i18n;
    private EventSink sink;
    private EventFactory eventFactory;
    private EventCurator eventCurator;
    private EventAdapter eventAdapter;
    private static final int FEED_LIMIT = 1000;
    private Exporter exporter;
    private PoolManager poolManager;
    private ConsumerRules consumerRules;
    private ConsumerDeleteHelper consumerDeleteHelper;
    private OwnerCurator ownerCurator;
    private ActivationKeyCurator activationKeyCurator;
    private Entitler entitler;

    @Inject
    public ConsumerResource(ConsumerCurator consumerCurator,
        ConsumerTypeCurator consumerTypeCurator,
        ProductServiceAdapter productAdapter,
        SubscriptionServiceAdapter subAdapter,
        EntitlementCurator entitlementCurator,
        IdentityCertServiceAdapter identityCertService,
        EntitlementCertServiceAdapter entCertServiceAdapter, I18n i18n,
        EventSink sink, EventFactory eventFactory, EventCurator eventCurator,
        EventAdapter eventAdapter, UserServiceAdapter userService,
        Exporter exporter, PoolManager poolManager,
        ConsumerRules consumerRules, ConsumerDeleteHelper consumerDeleteHelper,
        OwnerCurator ownerCurator, ActivationKeyCurator activationKeyCurator,
        Entitler entitler) {

        this.consumerCurator = consumerCurator;
        this.consumerTypeCurator = consumerTypeCurator;
        this.productAdapter = productAdapter;
        this.subAdapter = subAdapter;
        this.entitlementCurator = entitlementCurator;
        this.identityCertService = identityCertService;
        this.entCertService = entCertServiceAdapter;
        this.i18n = i18n;
        this.sink = sink;
        this.eventFactory = eventFactory;
        this.eventCurator = eventCurator;
        this.userService = userService;
        this.exporter = exporter;
        this.poolManager = poolManager;
        this.consumerRules = consumerRules;
        this.consumerDeleteHelper = consumerDeleteHelper;
        this.ownerCurator = ownerCurator;
        this.eventAdapter = eventAdapter;
        this.activationKeyCurator = activationKeyCurator;
        this.entitler = entitler;
    }

    /**
     * List available Consumers
     *
     * @return list of available consumers.
     * @httpcode 400
     * @httpcode 404
     * @httpcode 200
     */
    @GET
    @Produces(MediaType.APPLICATION_JSON)
    @Wrapped(element = "consumers")
    public List<Consumer> list(@QueryParam("username") String userName,
        @QueryParam("type") String typeLabel,
        @QueryParam("owner") String ownerKey) {
        ConsumerType type = null;

        if (typeLabel != null) {
            type = lookupConsumerType(typeLabel);
        }

        Owner owner = null;
        if (ownerKey != null) {
            owner = ownerCurator.lookupByKey(ownerKey);

            if (owner == null) {
                throw new NotFoundException(
                    i18n.tr("Organization with key: {0} was not found.",
                        ownerKey));
            }
        }

        // We don't look up the user and warn if it doesn't exist here to not
        // give away usernames
        return consumerCurator.listByUsernameAndType(userName, type, owner);
    }

    /**
     * Return the consumer identified by the given uuid.
     *
     * @param uuid uuid of the consumer sought.
     * @return the consumer identified by the given uuid.
     * @httpcode 404
     * @httpcode 200
     */
    @GET
    @Produces(MediaType.APPLICATION_JSON)
    @Path("{consumer_uuid}")
    public Consumer getConsumer(
        @PathParam("consumer_uuid") @Verify(Consumer.class) String uuid) {
        Consumer consumer = verifyAndLookupConsumer(uuid);

        if (consumer != null) {
            // enrich with subscription data
            consumer.setCanActivate(subAdapter
                .canActivateSubscription(consumer));
        }

        return consumer;
    }

    /**
     * Create a Consumer. NOTE: Opening this method up to everyone, as we have
     * nothing we can reliably verify in the method signature. Instead we have
     * to figure out what owner this consumer is destined for (due to backward
     * compatability with existing clients which do not specify an owner during
     * registration), and then check the access to the specified owner in the
     * method itself.
     *
     * @param consumer Consumer metadata
     * @return newly created Consumer
     * @throws BadRequestException generic exception type for web services We
     *         are calling this "registerConsumer" in the api discussions
     * @httpcode 400
     * @httpcode 403
     * @httpcode 404
     * @httpcode 200
     */
    @POST
    @Consumes(MediaType.APPLICATION_JSON)
    @Produces(MediaType.APPLICATION_JSON)
    @SecurityHole(noAuth = true)
    public Consumer create(Consumer consumer, @Context Principal principal,
        @QueryParam("username") String userName,
        @QueryParam("owner") String ownerKey,
        @QueryParam("activation_keys") String activationKeys)
        throws BadRequestException {
        // API:registerConsumer
        Set<String> keyStrings = splitKeys(activationKeys);

        // Only let NoAuth principals through if there are activation keys to
        // consider:
        if ((principal instanceof NoAuthPrincipal) && (keyStrings.size() == 0)) {
            throw new ForbiddenException(i18n.tr("Insufficient permissions"));
        }

        if (keyStrings.size() > 0) {
            if (ownerKey == null) {
                throw new BadRequestException(
                    i18n.tr("Must specify an org to register with activation keys."));
            }
            if (userName != null) {
                throw new BadRequestException(
                    i18n.tr("Cannot specify username with activation keys."));
            }
        }

        if (!isConsumerNameValid(consumer.getName())) {
            throw new BadRequestException(
                i18n.tr("System name cannot contain most special characters."));
        }

        if (consumer.getName().indexOf('#') == 0) {
            // this is a bouncycastle restriction
            throw new BadRequestException(
                i18n.tr("System name cannot begin with # character"));
        }

        if (userName == null) {
            userName = principal.getUsername();
        }

        Owner owner = setupOwner(principal, ownerKey);
        // Raise an exception if any keys were specified which do not exist
        // for this owner.
        List<ActivationKey> keys = new ArrayList<ActivationKey>();
        if (keyStrings.size() > 0) {
            for (String keyString : keyStrings) {
                ActivationKey key = findKey(keyString, owner);
                keys.add(key);
            }
        }

        ConsumerType type = lookupConsumerType(consumer.getType().getLabel());
        if (type.isType(ConsumerTypeEnum.PERSON)) {
            if (keys.size() > 0) {
                throw new BadRequestException(
                    i18n.tr("A consumer type of 'person' cannot be" +
                        " used with activation keys"));
            }
            verifyPersonConsumer(consumer, type, owner, userName);
        }

        if (userName != null) {
            consumer.setUsername(userName);
        }
        consumer.setOwner(owner);
        consumer.setType(type);
        consumer.setCanActivate(subAdapter.canActivateSubscription(consumer));
        consumer.setAutoheal(true); // this is the default

        if (log.isDebugEnabled()) {
            log.debug("Got consumerTypeLabel of: " + type.getLabel());
            log.debug("got facts: \n" + consumer.getFacts());

            if (consumer.getFacts() != null) {
                for (String key : consumer.getFacts().keySet()) {
                    log.debug("   " + key + " = " + consumer.getFact(key));
                }
            }

            log.debug("Activation keys:");
            for (ActivationKey activationKey : keys) {
                log.debug("   " + activationKey.getName());
            }
        }

        if (consumer.getInstalledProducts() != null) {
            for (ConsumerInstalledProduct p : consumer.getInstalledProducts()) {
                p.setConsumer(consumer);
            }
        }
        if (consumer.getGuestIds() != null) {
            for (GuestId g : consumer.getGuestIds()) {
                g.setConsumer(consumer);
            }
        }

        try {
            consumer = consumerCurator.create(consumer);
            IdentityCertificate idCert = generateIdCert(consumer, false);
            consumer.setIdCert(idCert);

            sink.emitConsumerCreated(consumer);

            // TODO: Process activation keys.
            for (ActivationKey ak : keys) {
                for (ActivationKeyPool akp : ak.getPools()) {
                    List<Entitlement> entitlements = null;

                    String poolId = Util.assertNotNull(akp.getPool().getId(),
                        i18n.tr("Pool ID must be provided"));
                    entitlements = entitler.bindByPool(poolId, consumer, akp
                        .getQuantity().intValue());

                    // Trigger events:
                    entitler.sendEvents(entitlements);

                }
            }

            return consumer;
        }
        catch (CandlepinException ce) {
            // If it is one of ours, rethrow it.
            throw ce;
        }
        catch (Exception e) {
            log.error("Problem creating consumer:", e);
            e.printStackTrace();
            throw new BadRequestException(i18n.tr(
                "Problem creating consumer {0}", consumer));
        }
    }

    private ActivationKey findKey(String keyName, Owner owner) {
        ActivationKey key = activationKeyCurator.lookupForOwner(keyName, owner);

        if (key == null) {
            throw new NotFoundException(i18n.tr(
                "Activation key ''{0}'' not found for organization ''{1}''.",
                keyName, owner.getKey()));
        }
        return key;
    }

    private void verifyPersonConsumer(Consumer consumer, ConsumerType type,
        Owner owner, String username) {

        User user = null;
        try {
            user = userService.findByLogin(username);
        }
        catch (UnsupportedOperationException e) {
            log.warn("User service does not allow user lookups, " +
                "cannot verify person consumer.");
        }

        // When registering person consumers we need to be sure the username
        // has some association with the owner the consumer is destined for:
        if (!user.hasOwnerAccess(owner, Access.ALL) && !user.isSuperAdmin()) {
            throw new ForbiddenException(i18n.tr(
                "User {0} has no roles for organization {1}",
                user.getUsername(), owner.getKey()));
        }

        // TODO: Refactor out type specific checks?
        if (type.isType(ConsumerTypeEnum.PERSON) && user != null) {
            Consumer existing = consumerCurator.findByUser(user);

            if (existing != null &&
                existing.getType().isType(ConsumerTypeEnum.PERSON)) {
                // TODO: This is not the correct error code for this situation!
                throw new BadRequestException(i18n.tr(
                    "User {0} has already registered a personal consumer",
                    user.getUsername()));
            }
            consumer.setName(user.getUsername());
        }
    }

    private Owner setupOwner(Principal principal, String ownerKey) {
        // If no owner was specified, try to assume based on which owners the
        // principal
        // has admin rights for. If more than one, we have to error out.
        if (ownerKey == null && (principal instanceof UserPrincipal)) {
            // check for this cast?
            List<String> ownerKeys = ((UserPrincipal) principal).getOwnerKeys();

            if (ownerKeys.size() != 1) {
                throw new BadRequestException(
                    i18n.tr("You must specify an organization for new consumers."));
            }

            ownerKey = ownerKeys.get(0);
        }

        createOwnerIfNeeded(principal);

        Owner owner = ownerCurator.lookupByKey(ownerKey);
        if (owner == null) {
            throw new BadRequestException(i18n.tr(
                "Organization {0} does not exist.", ownerKey));
        }

        // Check permissions for current principal on the owner:
        if ((principal instanceof UserPrincipal)) {
            if (!principal.canAccess(owner, Access.ALL)) {
                throw new ForbiddenException(i18n.tr(
                    "User {0} cannot access organization {1}",
                    principal.getPrincipalName(), owner.getKey()));
            }
        }

        return owner;
    }

    private boolean isConsumerNameValid(String name) {
        if (name == null) {
            return false;
        }

        return CONSUMER_NAME_PATTERN.matcher(name).matches();
    }

    /*
     * During registration of new consumers we support an edge case where the
     * user service may have authenticated a username/password for an owner
     * which we have not yet created in the Candlepin database. If we detect
     * this during registration we need to create the new owner, and adjust the
     * principal that was created during authentication to carry it.
     */
    // TODO: Re-evaluate if this is still an issue with the new membership
    // scheme!
    private void createOwnerIfNeeded(Principal principal) {
        if (!(principal instanceof UserPrincipal)) {
            // If this isn't a user principal we can't check for owners that may
            // need to
            // be created.
            return;
        }
        for (Owner owner : ((UserPrincipal) principal).getOwners()) {
            Owner existingOwner = ownerCurator.lookupByKey(owner.getKey());
            if (existingOwner == null) {
                log.info("Principal carries permission for owner that does not exist.");
                log.info("Creating new owner: " + owner.getKey());
                existingOwner = ownerCurator.create(owner);
                poolManager.refreshPools(existingOwner);
            }
        }
    }

    private ConsumerType lookupConsumerType(String label) {
        ConsumerType type = consumerTypeCurator.lookupByLabel(label);

        if (type == null) {
            throw new BadRequestException(i18n.tr("No such consumer type: {0}",
                label));
        }
        return type;
    }

    /**
     * @httpcode 404
     * @httpcode 200
     */
    // While this is a PUT, we are treating it as a PATCH until this operation
    // becomes more prevalent. We only update the portions of the consumer that appear
    // to be set.
    @PUT
    @Produces(MediaType.APPLICATION_JSON)
    @Path("{consumer_uuid}")
    @Transactional
    public void updateConsumer(
        @PathParam("consumer_uuid") @Verify(Consumer.class) String uuid,
        Consumer consumer) {

        Consumer toUpdate = verifyAndLookupConsumer(uuid);

        if (log.isDebugEnabled()) {
            log.debug("Updating consumer: " + uuid);
        }
        // We need a representation of the consumer before making any modifications.
        // If nothing changes we won't send.
        Event event = eventFactory.consumerModified(toUpdate, consumer);

        boolean changesMade = checkForFactsUpdate(toUpdate, consumer);
        changesMade = checkForInstalledProductsUpdate(toUpdate, consumer) || changesMade;
        changesMade = checkForGuestsUpdate(toUpdate, consumer) || changesMade;

        // Allow optional setting of the autoheal attribute:
        if (consumer.isAutoheal() != null &&
            toUpdate.isAutoheal() != consumer.isAutoheal()) {
            if (log.isDebugEnabled()) {
                log.debug("   Updating consumer autoheal setting.");
            }
            toUpdate.setAutoheal(consumer.isAutoheal());
            changesMade = true;
        }

        if (changesMade) {
            log.info("Consumer updated.");
            // Set the updated date here b/c @PreUpdate will not get fired
            // since only the facts table will receive the update.
            toUpdate.setUpdated(new Date());
            sink.sendEvent(event);
        }
    }

    /**
     * Check if the consumers facts have changed. If they do not appear to have been
     * specified in this PUT, skip updating facts entirely.
     *
     * @param existing existing consumer
     * @param incoming incoming consumer
     * @return True if facts were included in request and have changed.
     */
    private boolean checkForFactsUpdate(Consumer existing, Consumer incoming) {
        if (incoming.getFacts() == null) {
            if (log.isDebugEnabled()) {
                log.debug("Facts not included in this consumer update, skipping update.");
            }
            return false;
        }
        else if (!existing.factsAreEqual(incoming)) {
            if (log.isDebugEnabled()) {
                log.debug("Updating consumer facts.");
            }
            existing.setFacts(incoming.getFacts());
            return true;
        }
        return false;
    }

    /**
     * Check if the consumers installed products have changed. If they do not appear to
     * have been specified in this PUT, skip updating installed products entirely.
     *
     * @param existing existing consumer
     * @param incoming incoming consumer
     * @return True if installed products were included in request and have changed.
     */
    private boolean checkForInstalledProductsUpdate(Consumer existing, Consumer incoming) {

        if (incoming.getInstalledProducts() == null) {
            if (log.isDebugEnabled()) {
                log.debug("Installed packages not included in this consumer update, " +
                    "skipping update.");
            }
            return false;
        }
        else if (!existing.getInstalledProducts().equals(incoming.getInstalledProducts())) {
            if (log.isDebugEnabled()) {
                log.debug("Updating installed products.");
            }
            existing.getInstalledProducts().clear();
            for (ConsumerInstalledProduct cip : incoming.getInstalledProducts()) {
                existing.addInstalledProduct(cip);
            }
            return true;
        }
        if (log.isDebugEnabled()) {
            log.debug("No change to installed products.");
        }
        return false;
    }

    /**
     * Check if the consumers guest IDs have changed. If they do not appear to
     * have been specified in this PUT, skip updating guest IDs entirely.
     *
     * If a consumer's guest was already reported by another consumer (host),
     * all entitlements related to the other host are revoked. Also, if a
     * guest ID is removed from this host, then all entitlements related to
     * this host are revoked from the guest.
     *
     * @param existing existing consumer
     * @param incoming incoming consumer
     * @return True if guest IDs were included in request and have changed.
     */
    private boolean checkForGuestsUpdate(Consumer existing, Consumer incoming) {

        if (incoming.getGuestIds() == null) {
            if (log.isDebugEnabled()) {
                log.debug("Guests not included in this consumer update, " +
                    "skipping update.");
            }
            return false;
        }

        if (log.isDebugEnabled()) {
            log.debug("Updating consumer's guest IDs.");
        }
        List<GuestId> removedGuests = getRemovedGuestIds(existing, incoming);
        List<GuestId> addedGuests = getAddedGuestIds(existing, incoming);

        // Ensure that existing actually has guest ids initialized.
        if (existing.getGuestIds() != null) {
            // Always clear existing id so that the timestamps are updated
            // on each ID.
            existing.getGuestIds().clear();
        }

        if (log.isDebugEnabled()) {
            log.debug("Updating guest entitlements.");
        }

        // Check guests that are existing/added.
        for (GuestId guestId : incoming.getGuestIds()) {
            Consumer host = consumerCurator.getHost(guestId.getGuestId());
            Consumer guest = consumerCurator.findByVirtUuid(guestId.getGuestId());

            // Add back the guestId.
            existing.addGuestId(guestId);

            // If adding a new GuestId send notification.
            if (addedGuests.contains(guestId)) {
                if (log.isDebugEnabled()) {
                    log.debug("New guest ID added: " + guestId.getGuestId());
                }
                sink.sendEvent(eventFactory.guestIdCreated(existing, guestId));
            }

            // The guest has not registered. No need to process entitlements.
            if (guest == null) {
                continue;
            }

            // Check if the guest was already reported by another host.
            if (host != null && !existing.equals(host)) {
                // If the guest already existed and its host consumer is not the same
                // as the one being updated, then log a warning.
                if (!removedGuests.contains(guestId) && !addedGuests.contains(guestId)) {
                    log.warn("Guest " + guestId.getGuestId() +
                        " is currently being hosted by two hosts: " +
                        existing.getUuid() + " " + host.getUuid());
                }

                // Revoke any entitlements related to the other host.
                if (log.isDebugEnabled()) {
                    log.debug("Guest was associated with another host. Revoking " +
                        "entitlements related to host: " + host.getName());
                }
                revokeGuestEntitlementsMatchingHost(host, guest);
            }
        }

        // Check guests that have been removed.
        for (GuestId guestId : removedGuests) {
            // Report that the guestId was removed.
            if (log.isDebugEnabled()) {
                log.debug("Guest ID removed: " + guestId.getGuestId());
            }
            sink.sendEvent(eventFactory.guestIdDeleted(existing, guestId));

            Consumer guest = consumerCurator.findByVirtUuid(guestId.getGuestId());
            if (guest != null) {
                // The guest is actually registered. Remove the entitlements
                // that are associated with this host.
                if (log.isDebugEnabled()) {
                    log.debug("Guest ID was removed. Revoking host related entitlements.");
                }
                revokeGuestEntitlementsMatchingHost(existing, guest);
            }
        }
        return true;
    }

    private List<GuestId> getAddedGuestIds(Consumer existing, Consumer incoming) {
        return getDifferenceInGuestIds(incoming, existing);
    }

    private List<GuestId> getRemovedGuestIds(Consumer existing, Consumer incoming) {
        return getDifferenceInGuestIds(existing, incoming);
    }

    private List<GuestId> getDifferenceInGuestIds(Consumer c1, Consumer c2) {
        List<GuestId> ids1 = c1.getGuestIds() == null ?
            new ArrayList<GuestId>() : new ArrayList<GuestId>(c1.getGuestIds());
        List<GuestId> ids2 = c2.getGuestIds() == null ?
            new ArrayList<GuestId>() : new ArrayList<GuestId>(c2.getGuestIds());

        List<GuestId> removedGuests = new ArrayList<GuestId>(ids1);
        removedGuests.removeAll(ids2);
        return removedGuests;
    }

    private void revokeGuestEntitlementsMatchingHost(Consumer host, Consumer guest) {
        for (Entitlement entitlement : guest.getEntitlements()) {
            Pool pool = entitlement.getPool();
            String requiredHost = getRequiredHost(pool);
            if (isVirtOnly(pool) && requiredHost.equals(host.getUuid())) {
                if (log.isDebugEnabled()) {
                    log.debug("Removing entitlement " + entitlement.getProductId() +
                        " from guest " + guest.getName());
                }
                poolManager.revokeEntitlement(entitlement);
            }
        }
    }

    private String getRequiredHost(Pool pool) {
        return pool.hasAttribute("requires_host") ?
            pool.getAttributeValue("requires_host") : "";
    }

    private boolean isVirtOnly(Pool pool) {
        String virtOnly = pool.hasAttribute("virt_only") ?
            pool.getAttributeValue("virt_only") : "false";
        return virtOnly.equalsIgnoreCase("true") || virtOnly.equals("1");
    }

    /**
     * delete the consumer.
     *
     * @param uuid uuid of the consumer to delete.
     * @httpcode 403
     * @httpcode 404
     * @httpcode 200
     */
    @DELETE
    @Produces(MediaType.APPLICATION_JSON)
    @Path("{consumer_uuid}")
    @Transactional
    public void deleteConsumer(
        @PathParam("consumer_uuid") @Verify(Consumer.class) String uuid,
        @Context Principal principal) {
        if (log.isDebugEnabled()) {
            log.debug("deleting  consumer_uuid" + uuid);
        }
        Consumer toDelete = verifyAndLookupConsumer(uuid);
        try {
            this.poolManager.revokeAllEntitlements(toDelete);
        }
        catch (ForbiddenException e) {
            String msg = e.message().getDisplayMessage();
            throw new ForbiddenException(i18n.tr(
                "Cannot unregister {0} consumer {1} because: {2}", toDelete
                    .getType().getLabel(), toDelete.getName(), msg), e);

        }
        consumerRules.onConsumerDelete(consumerDeleteHelper, toDelete);

        Event event = eventFactory.consumerDeleted(toDelete);
        consumerCurator.delete(toDelete);
        identityCertService.deleteIdentityCert(toDelete);
        sink.sendEvent(event);
    }

    /**
     * Return the entitlement certificate for the given consumer.
     *
     * @param consumerUuid UUID of the consumer
     * @return list of the client certificates for the given consumer.
     * @httpcode 404
     * @httpcode 200
     */
    @GET
    @Path("{consumer_uuid}/certificates")
    @Produces(MediaType.APPLICATION_JSON)
    public List<EntitlementCertificate> getEntitlementCertificates(
        @PathParam("consumer_uuid") @Verify(Consumer.class) String consumerUuid,
        @QueryParam("serials") String serials) {

        if (log.isDebugEnabled()) {
            log.debug("Getting client certificates for consumer: " + consumerUuid);
        }
        Consumer consumer = verifyAndLookupConsumer(consumerUuid);

        Set<Long> serialSet = this.extractSerials(serials);

        List<EntitlementCertificate> returnCerts = new LinkedList<EntitlementCertificate>();
        List<EntitlementCertificate> allCerts = entCertService
            .listForConsumer(consumer);
        for (EntitlementCertificate cert : allCerts) {
            if (serialSet.isEmpty() ||
                serialSet.contains(cert.getSerial().getId())) {
                returnCerts.add(cert);
            }
        }
        return returnCerts;
    }

    /**
     * @return a File of exported certificates
     * @httpcode 500
     * @httpcode 404
     * @httpcode 200
     */
    @GET
    @Produces("application/zip")
    @Path("/{consumer_uuid}/certificates")
    public File exportCertificates(
        @Context HttpServletResponse response,
        @PathParam("consumer_uuid") @Verify(Consumer.class) String consumerUuid,
        @QueryParam("serials") String serials) {

        if (log.isDebugEnabled()) {
            log.debug("Getting client certificate zip file for consumer: " +
                consumerUuid);
        }
        Consumer consumer = verifyAndLookupConsumer(consumerUuid);

        Set<Long> serialSet = this.extractSerials(serials);
        // filtering requires a null set, so make this null if it is
        // empty
        if (serialSet.isEmpty()) {
            serialSet = null;
        }

        File archive;
        try {
            archive = exporter.getEntitlementExport(consumer, serialSet);
            response.addHeader("Content-Disposition", "attachment; filename=" +
                archive.getName());

            return archive;
        }
        catch (ExportCreationException e) {
            throw new IseException(
                i18n.tr("Unable to create entitlement archive"), e);
        }
    }

    private Set<Long> extractSerials(String serials) {
        Set<Long> serialSet = new HashSet<Long>();
        if (serials != null) {
            if (log.isDebugEnabled()) {
                log.debug("Requested serials: " + serials);
            }
            for (String s : serials.split(",")) {
                if (log.isDebugEnabled()) {
                    log.debug("   " + s);
                }
                serialSet.add(Long.valueOf(s));
            }
        }

        return serialSet;
    }

    private Set<String> splitKeys(String activationKeyString) {
        Set<String> keys = new HashSet<String>();
        if (activationKeyString != null && !activationKeyString.equals("")) {
            for (String s : activationKeyString.split(",")) {
                keys.add(s);
            }
        }
        return keys;
    }

    /**
     * Return the client certificate metadatthat a for the given consumer. This
     * is a small subset of data clients can use to determine which certificates
     * they need to update/fetch.
     *
     * @param consumerUuid UUID of the consumer
     * @return list of the client certificate metadata for the given consumer.
     * @httpcode 404
     * @httpcode 200
     */
    @GET
    @Path("{consumer_uuid}/certificates/serials")
    @Produces(MediaType.APPLICATION_JSON)
    @Wrapped(element = "serials")
    public List<CertificateSerialDto> getEntitlementCertificateSerials(
        @PathParam("consumer_uuid") @Verify(Consumer.class) String consumerUuid) {

        if (log.isDebugEnabled()) {
            log.debug("Getting client certificate serials for consumer: " +
                consumerUuid);
        }
        Consumer consumer = verifyAndLookupConsumer(consumerUuid);

        List<CertificateSerialDto> allCerts = new LinkedList<CertificateSerialDto>();
        for (EntitlementCertificate cert : entCertService
            .listForConsumer(consumer)) {
            allCerts.add(new CertificateSerialDto(cert.getSerial().getId()));
        }

        return allCerts;
    }

    /**
     * Request an entitlement.
     *
     * If a pool ID is specified, we know we're binding to that exact pool. Specifying
     * an entitle date in this case makes no sense and will throw an error.
     *
     * If a list of product IDs are specified, we attempt to auto-bind to subscriptions
     * which will provide those products. An optional date can be specified allowing
     * the consumer to get compliant for some date in the future. If no date is specified
     * we assume the current date.
     *
     * If neither a pool nor an ID is specified, this is a healing request. The path
     * is similar to the bind by products, but in this case we use the installed products
     * on the consumer, and their current compliant status, to determine which product IDs
     * should be requested. The entitle date is used the same as with bind by products.
     *
     * @param consumerUuid Consumer identifier to be entitled
     * @param poolIdString Entitlement pool id.
     * @param email email address.
     * @param emailLocale locale for email address.
     * @param async True if bind should be asynchronous, defaults to false.
     * @param entitleDateStr specific date to entitle by.
     * @return Response with a list of entitlements or if async is true, a
     *         JobDetail.
     * @httpcode 400
     * @httpcode 403
     * @httpcode 404
     * @httpcode 200
     */
    @POST
    @Consumes(MediaType.APPLICATION_JSON)
    @Produces(MediaType.APPLICATION_JSON)
    @Path("/{consumer_uuid}/entitlements")
    public Response bind(
        @PathParam("consumer_uuid") @Verify(Consumer.class) String consumerUuid,
        @QueryParam("pool") String poolIdString,
        @QueryParam("product") String[] productIds,
        @QueryParam("quantity") @DefaultValue("1") Integer quantity,
        @QueryParam("email") String email,
        @QueryParam("email_locale") String emailLocale,
        @QueryParam("async") @DefaultValue("false") boolean async,
        @QueryParam("entitle_date") String entitleDateStr) {

        // Check that only one query param was set:
        if (poolIdString != null && productIds != null && productIds.length > 0) {
            throw new BadRequestException(
                i18n.tr("Cannot bind by multiple parameters."));
        }

        if (poolIdString == null && quantity > 1) {
            throw new BadRequestException(
                i18n.tr("Cannot specify a quantity when auto-binding."));
        }

        // doesn't make sense to bind by pool and a date.
        if (poolIdString != null && entitleDateStr != null) {
            throw new BadRequestException(
                i18n.tr("Cannot bind by multiple parameters."));
        }

        // TODO: really should do this in a before we get to this call
        // so the method takes in a real Date object and not just a String.
        Date entitleDate = null;
        if (entitleDateStr != null) {
            entitleDate = ResourceDateParser.parseDateString(entitleDateStr);
        }

        // Verify consumer exists:
        Consumer consumer = verifyAndLookupConsumer(consumerUuid);

        try {
            // I hate double negatives, but if they have accepted all
            // terms, we want comeToTerms to be true.
            if (subAdapter.hasUnacceptedSubscriptionTerms(consumer.getOwner())) {
                return Response.serverError().build();
            }
        }
        catch (CandlepinException e) {
            if (log.isDebugEnabled()) {
                log.debug(e.getMessage());
            }
            throw e;
        }

        //
        // HANDLE ASYNC
        //
        if (async) {
            JobDetail detail = null;

            if (poolIdString != null) {
                detail = EntitlerJob.bindByPool(poolIdString, consumerUuid, quantity);
            }
            else if (productIds != null && productIds.length > 0) {
                detail = EntitlerJob.bindByProducts(productIds,
                        consumerUuid, entitleDate);
            }

            // events will be triggered by the job
            return Response.status(Response.Status.OK)
                .type(MediaType.APPLICATION_JSON).entity(detail).build();
        }


        //
        // otherwise we do what we do today.
        //
        List<Entitlement> entitlements = null;
        if (poolIdString != null) {
            entitlements = entitler.bindByPool(poolIdString, consumer, quantity);
        }
        else {
            try {
                entitlements = entitler.bindByProducts(productIds, consumer, entitleDate);
            }
            catch (ForbiddenException fe) {
                throw fe;
            }
            catch (RuntimeException re) {
                log.warn(i18n.tr("Asked to be subscribed to a product that " +
                    "has no pool: {0} ", re.getMessage()));
            }
        }

        // Trigger events:
        entitler.sendEvents(entitlements);

        return Response.status(Response.Status.OK)
            .type(MediaType.APPLICATION_JSON).entity(entitlements).build();
    }

    private Consumer verifyAndLookupConsumer(String consumerUuid) {
        Consumer consumer = consumerCurator.findByUuid(consumerUuid);

        if (consumer == null) {
            throw new NotFoundException(i18n.tr("No such consumer: {0}",
                consumerUuid));
        }
        return consumer;
    }

    private Entitlement verifyAndLookupEntitlement(String entitlementId) {
        Entitlement entitlement = entitlementCurator.find(entitlementId);

        if (entitlement == null) {
            throw new NotFoundException(i18n.tr("No such entitlement: {0}",
                entitlementId));
        }
        return entitlement;
    }

    /**
     * @return a list of Entitlement objects
     * @httpcode 400
     * @httpcode 404
     * @httpcode 200
     */
    @GET
    @Produces(MediaType.APPLICATION_JSON)
    @Path("/{consumer_uuid}/entitlements")
    public List<Entitlement> listEntitlements(
        @PathParam("consumer_uuid") @Verify(Consumer.class) String consumerUuid,
        @QueryParam("product") String productId) {

        Consumer consumer = verifyAndLookupConsumer(consumerUuid);
        if (productId != null) {
            Product p = productAdapter.getProductById(productId);
            if (p == null) {
                throw new BadRequestException(i18n.tr("No such product: {0}",
                    productId));
            }
            return entitlementCurator.listByConsumerAndProduct(consumer,
                productId);
        }

        return entitlementCurator.listByConsumer(consumer);

    }

    /**
     * @return an Owner
     * @httpcode 404
     * @httpcode 200
     */
    @GET
    @Produces(MediaType.APPLICATION_JSON)
    @Path("/{consumer_uuid}/owner")
    public Owner getOwner(
        @PathParam("consumer_uuid") @Verify(Consumer.class) String consumerUuid) {

        Consumer consumer = verifyAndLookupConsumer(consumerUuid);
        return consumer.getOwner();
    }

    /**
     * Unbind all entitlements.
     *
     * @param consumerUuid Unique id for the Consumer.
     * @httpcode 404
     * @httpcode 200
     */
    @DELETE
    @Path("/{consumer_uuid}/entitlements")
    public void unbindAll(
        @PathParam("consumer_uuid") @Verify(Consumer.class) String consumerUuid) {

        // FIXME: just a stub, needs CertifcateService (and/or a
        // CertificateCurator) to lookup by serialNumber
        Consumer consumer = verifyAndLookupConsumer(consumerUuid);

        if (consumer == null) {
            throw new NotFoundException(i18n.tr("Consumer with ID " +
                consumerUuid + " could not be found."));
        }

        poolManager.revokeAllEntitlements(consumer);

        // Need to parse off the value of subscriptionNumberArgs, probably
        // use comma separated see IntergerList in sparklines example in
        // jersey examples find all entitlements for this consumer and
        // subscription numbers delete all of those (and/or return them to
        // entitlement pool)

    }

    /**
     * Remove an entitlement by ID.
     *
     * @param dbid the entitlement to delete.
     * @httpcode 403
     * @httpcode 404
     * @httpcode 200
     */
    @DELETE
    @Path("/{consumer_uuid}/entitlements/{dbid}")
    public void unbind(
        @PathParam("consumer_uuid") @Verify(Consumer.class) String consumerUuid,
        @PathParam("dbid") String dbid, @Context Principal principal) {

        verifyAndLookupConsumer(consumerUuid);

        Entitlement toDelete = entitlementCurator.find(dbid);
        if (toDelete != null) {
            poolManager.revokeEntitlement(toDelete);
            return;
        }

        throw new NotFoundException(i18n.tr(
            "Entitlement with ID ''{0}'' could not be found.", dbid));
    }

    /**
     * @httpcode 403
     * @httpcode 404
     * @httpcode 200
     */
    @DELETE
    @Path("/{consumer_uuid}/certificates/{serial}")
    public void unbindBySerial(
        @PathParam("consumer_uuid") @Verify(Consumer.class) String consumerUuid,
        @PathParam("serial") Long serial) {

        verifyAndLookupConsumer(consumerUuid);
        Entitlement toDelete = entitlementCurator
            .findByCertificateSerial(serial);

        if (toDelete != null) {
            poolManager.revokeEntitlement(toDelete);
            return;
        }
        throw new NotFoundException(
            i18n.tr(
                "Entitlement Certificate with serial number {0} could not be found.",
                serial.toString())); // prevent serial number formatting.
    }

    /**
     * @return a list of Event objects
     * @httpcode 404
     * @httpcode 200
     */
    @GET
    @Produces(MediaType.APPLICATION_JSON)
    @Path("{consumer_uuid}/events")
    public List<Event> getConsumerEvents(
        @PathParam("consumer_uuid") @Verify(Consumer.class) String consumerUuid) {
        Consumer consumer = verifyAndLookupConsumer(consumerUuid);
        List<Event> events = this.eventCurator.listMostRecent(FEED_LIMIT,
            consumer);
        if (events != null) {
            eventAdapter.addMessageText(events);
        }
        return events;
    }

    /**
     * @httpcode 404
     * @httpcode 200
     */
    @PUT
    @Path("/{consumer_uuid}/certificates")
    public void regenerateEntitlementCertificates(
        @PathParam("consumer_uuid") @Verify(Consumer.class) String consumerUuid,
        @QueryParam("entitlement") String entitlementId) {
        if (entitlementId != null) {
            Entitlement e = verifyAndLookupEntitlement(entitlementId);
            poolManager.regenerateCertificatesOf(e, false);
        }
        else {
            Consumer c = verifyAndLookupConsumer(consumerUuid);
            poolManager.regenerateEntitlementCertificates(c);
        }
    }

    /**
     * @return a File
     * @httpcode 403
     * @httpcode 500
     * @httpcode 404
     * @httpcode 200
     */
    @GET
    @Produces("application/zip")
    @Path("{consumer_uuid}/export")
    public File exportData(
        @Context HttpServletResponse response,
        @PathParam("consumer_uuid")
        @Verify(value = Consumer.class, require = Access.ALL) String consumerUuid) {

        Consumer consumer = verifyAndLookupConsumer(consumerUuid);
        if (!consumer.getType().isManifest()) {
            throw new ForbiddenException(
                i18n.tr(
                    "Consumer {0} cannot be exported. " +
                    "A manifest cannot be made for consumer of type ''{1}''.",
                    consumerUuid, consumer.getType().getLabel()));
        }

        File archive;
        try {
            archive = exporter.getFullExport(consumer);
            response.addHeader("Content-Disposition", "attachment; filename=" +
                archive.getName());

            sink.sendEvent(eventFactory.exportCreated(consumer));
            return archive;
        }
        catch (ExportCreationException e) {
            throw new IseException(i18n.tr("Unable to create export archive"),
                e);
        }
    }

    /**
     * Return the consumer identified by the given uuid.
     *
     * @param uuid uuid of the consumer sought.
     * @return the consumer identified by the given uuid.
     * @httpcode 400
     * @httpcode 404
     * @httpcode 200
     */
    @POST
    @Produces(MediaType.APPLICATION_JSON)
    @Path("{consumer_uuid}")
    public Consumer regenerateIdentityCertificates(
        @PathParam("consumer_uuid") @Verify(Consumer.class) String uuid) {

        Consumer c = verifyAndLookupConsumer(uuid);

        try {
            IdentityCertificate ic = generateIdCert(c, true);
            c.setIdCert(ic);
            consumerCurator.update(c);
            Event consumerModified = this.eventFactory.consumerModified(c);
            this.sink.sendEvent(consumerModified);
            return c;
        }
        catch (Exception e) {
            log.error("Problem regenerating id cert for consumer:", e);
            throw new BadRequestException(i18n.tr(
                "Problem regenerating id cert for consumer {0}", c));
        }
    }

    /**
     * Generates the identity certificate for the given consumer and user.
     * Throws RuntimeException if there is a problem with generating the
     * certificate.
     *
     * @param c Consumer whose certificate needs to be generated.
     * @param regen if true, forces a regen of the certificate.
     * @return The identity certificate for the given consumer.
     * @throws IOException thrown if there's a problem generating the cert.
     * @throws GeneralSecurityException thrown incase of security error.
     */
    private IdentityCertificate generateIdCert(Consumer c, boolean regen)
        throws GeneralSecurityException, IOException {

        IdentityCertificate idCert = null;

        if (regen) {
            idCert = identityCertService.regenerateIdentityCert(c);
        }
        else {
            idCert = identityCertService.generateIdentityCert(c);
        }

        if (log.isDebugEnabled()) {
            log.debug("Generated identity cert: " + idCert);
            log.debug("Created consumer: " + c);
        }

        if (idCert == null) {
            throw new RuntimeException("Error generating identity certificate.");
        }

        return idCert;
    }
    /**
     * @return a set of String objects
     * @httpcode 404
     * @httpcode 200
     */
    @GET
    @Produces(MediaType.APPLICATION_JSON)
    @Path("/{consumer_uuid}/guests")
    public List<Consumer> getGuests(
        @PathParam("consumer_uuid") @Verify(Consumer.class) String consumerUuid) {
        Consumer consumer = verifyAndLookupConsumer(consumerUuid);
        return consumerCurator.getGuests(consumer);
    }

<<<<<<< HEAD
    /**
     * @httpcode 400
     * @httpcode 404
     * @httpcode 200
     */
    @PUT
    @Path("/{consumer_uuid}/guests/{guest_uuid}")
    public void addGuest(
        @PathParam("consumer_uuid") @Verify(Consumer.class) String consumerUuid,
        @PathParam("guest_uuid") String guestId) {
        if (guestId == null) {
            throw new BadRequestException(i18n.tr("You must supply a guest UUID"));
        }
        Consumer consumer = verifyAndLookupConsumer(consumerUuid);
        consumer.addGuestId(guestId);
        consumerCurator.merge(consumer);
    }

    /**
     * @httpcode 400
     * @httpcode 404
     * @httpcode 200
     */
    @DELETE
    @Path("/{consumer_uuid}/guests/{guest_uuid}")
    public void removeGuest(
        @PathParam("consumer_uuid") @Verify(Consumer.class) String consumerUuid,
        @PathParam("guest_uuid") String guestId) {
        if (guestId == null) {
            throw new BadRequestException(i18n.tr("You must supply a guest UUID"));
=======
    @GET
    @Produces(MediaType.APPLICATION_JSON)
    @Path("/{consumer_uuid}/host")
    public Consumer getHost(
        @PathParam("consumer_uuid") @Verify(Consumer.class) String consumerUuid) {
        Consumer consumer = verifyAndLookupConsumer(consumerUuid);
        if (consumer.getFact("virt.uuid") == null ||
            consumer.getFact("virt.uuid").trim().equals("")) {
            throw new BadRequestException(i18n.tr(
                "The consumer with UUID {0} is not a virtual guest.",
                consumer.getUuid()));
>>>>>>> 297325d1
        }
        return consumerCurator.getHost(consumer.getFact("virt.uuid"));
    }
}<|MERGE_RESOLUTION|>--- conflicted
+++ resolved
@@ -1348,8 +1348,9 @@
 
         return idCert;
     }
-    /**
-     * @return a set of String objects
+
+    /**
+     * @return Registered guest consumers for the given host.
      * @httpcode 404
      * @httpcode 200
      */
@@ -1362,38 +1363,11 @@
         return consumerCurator.getGuests(consumer);
     }
 
-<<<<<<< HEAD
-    /**
-     * @httpcode 400
-     * @httpcode 404
-     * @httpcode 200
-     */
-    @PUT
-    @Path("/{consumer_uuid}/guests/{guest_uuid}")
-    public void addGuest(
-        @PathParam("consumer_uuid") @Verify(Consumer.class) String consumerUuid,
-        @PathParam("guest_uuid") String guestId) {
-        if (guestId == null) {
-            throw new BadRequestException(i18n.tr("You must supply a guest UUID"));
-        }
-        Consumer consumer = verifyAndLookupConsumer(consumerUuid);
-        consumer.addGuestId(guestId);
-        consumerCurator.merge(consumer);
-    }
-
-    /**
-     * @httpcode 400
-     * @httpcode 404
-     * @httpcode 200
-     */
-    @DELETE
-    @Path("/{consumer_uuid}/guests/{guest_uuid}")
-    public void removeGuest(
-        @PathParam("consumer_uuid") @Verify(Consumer.class) String consumerUuid,
-        @PathParam("guest_uuid") String guestId) {
-        if (guestId == null) {
-            throw new BadRequestException(i18n.tr("You must supply a guest UUID"));
-=======
+    /**
+     * @return Registered host consumer for the given guest consumer.
+     * @httpcode 404
+     * @httpcode 200
+     */
     @GET
     @Produces(MediaType.APPLICATION_JSON)
     @Path("/{consumer_uuid}/host")
@@ -1405,7 +1379,6 @@
             throw new BadRequestException(i18n.tr(
                 "The consumer with UUID {0} is not a virtual guest.",
                 consumer.getUuid()));
->>>>>>> 297325d1
         }
         return consumerCurator.getHost(consumer.getFact("virt.uuid"));
     }
