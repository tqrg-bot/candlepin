--- conflicted
+++ resolved
@@ -26,14 +26,12 @@
 import javax.ws.rs.core.MediaType;
 
 import org.apache.log4j.Logger;
-import org.fedoraproject.candlepin.model.OwnerCurator;
+import org.fedoraproject.candlepin.auth.Principal;
 import org.fedoraproject.candlepin.model.Subscription;
 import org.fedoraproject.candlepin.model.SubscriptionCurator;
-import org.fedoraproject.candlepin.model.SubscriptionTokenCurator;
 import org.xnap.commons.i18n.I18n;
 
 import com.google.inject.Inject;
-import org.fedoraproject.candlepin.auth.Principal;
 
 /**
  * SubscriptionResource
@@ -43,44 +41,15 @@
 public class SubscriptionResource {
     private static Logger log = Logger.getLogger(SubscriptionResource.class);
     private SubscriptionCurator subCurator;
-<<<<<<< HEAD
-    private SubscriptionTokenCurator subTokenCurator;
-    private OwnerCurator ownerCurator;
 
-    private String username;
-    private Owner owner;
     private I18n i18n;
-=======
     private Principal principal;
->>>>>>> 32389cc6
 
     @Inject
     public SubscriptionResource(SubscriptionCurator subCurator,
-        SubscriptionTokenCurator subTokenCurator, OwnerCurator ownerCurator,
-<<<<<<< HEAD
-        I18n i18n,
-        @Context HttpServletRequest request) {
-        this.subCurator = subCurator;
-        this.subTokenCurator = subTokenCurator;
-        this.username = (String) request.getAttribute("username");
-        this.ownerCurator = ownerCurator;
-        this.i18n = i18n;
-        
-        log.debug("username: " + username);
-        log.debug(request.getAttributeNames().toString());
-        if (this.username != null) {
-            this.owner = ownerCurator.lookupByName(this.username);
-            log.debug("this.owner: " + this.owner);
-            if (this.owner == null) {
-                this.owner = ownerCurator.create(new Owner(this.username));
-                log.debug("owner: " + this.owner);
-            }
-        }
-=======
-        Principal principal) {
+        I18n i18n, Principal principal) {
         this.subCurator = subCurator;
         this.principal = principal;
->>>>>>> 32389cc6
     }
 
     @GET
