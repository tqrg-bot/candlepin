/**
 * Copyright (c) 2009 Red Hat, Inc.
 *
 * This software is licensed to you under the GNU General Public License,
 * version 2 (GPLv2). There is NO WARRANTY for this software, express or
 * implied, including the implied warranties of MERCHANTABILITY or FITNESS
 * FOR A PARTICULAR PURPOSE. You should have received a copy of GPLv2
 * along with this software; if not, see
 * http://www.gnu.org/licenses/old-licenses/gpl-2.0.txt.
 *
 * Red Hat trademarks are not licensed under GPLv2. No permission is
 * granted to use or replicate Red Hat trademarks that are incorporated
 * in this software or its documentation.
 */
package org.fedoraproject.candlepin.sync;

import org.fedoraproject.candlepin.audit.EventSink;
import org.fedoraproject.candlepin.config.Config;
import org.fedoraproject.candlepin.controller.PoolManager;
import org.fedoraproject.candlepin.model.CertificateSerialCurator;
import org.fedoraproject.candlepin.model.ConsumerType;
import org.fedoraproject.candlepin.model.ConsumerTypeCurator;
import org.fedoraproject.candlepin.model.ContentCurator;
import org.fedoraproject.candlepin.model.ExporterMetadata;
import org.fedoraproject.candlepin.model.ExporterMetadataCurator;
import org.fedoraproject.candlepin.model.Owner;
import org.fedoraproject.candlepin.model.OwnerCurator;
import org.fedoraproject.candlepin.model.Product;
import org.fedoraproject.candlepin.model.ProductCurator;
import org.fedoraproject.candlepin.model.RulesCurator;
import org.fedoraproject.candlepin.model.Subscription;
import org.fedoraproject.candlepin.model.SubscriptionCurator;
import org.fedoraproject.candlepin.pki.PKIUtility;
import org.xnap.commons.i18n.I18n;

import com.google.inject.Inject;
import com.wideplay.warp.persist.Transactional;

import org.apache.commons.io.FileUtils;
import org.apache.log4j.Logger;
import org.codehaus.jackson.map.ObjectMapper;

import java.io.File;
import java.io.FileInputStream;
import java.io.FileOutputStream;
import java.io.FileReader;
import java.io.IOException;
import java.io.InputStream;
import java.io.Reader;
import java.security.cert.CertificateException;
import java.util.Date;
import java.util.HashMap;
import java.util.HashSet;
import java.util.Map;
import java.util.Set;
import java.util.zip.ZipEntry;
import java.util.zip.ZipInputStream;

/**
 * Importer
 */
public class Importer {
    private static Logger log = Logger.getLogger(Importer.class);
    
    /**
     * 
     * files we use to perform import
     */
    enum ImportFile {
        META("meta.json"),
        CONSUMER_TYPE("consumer_types"),
        CONSUMER("consumer.json"),
        ENTITLEMENTS("entitlements"),
        ENTITLEMENT_CERTIFICATES("entitlement_certificates"),
        PRODUCTS("products"),
        RULES("rules");
        
        private String fileName;
        ImportFile(String fileName) {
            this.fileName = fileName;
        }
        
        public String fileName() {
            return fileName;
        }
        
    }

    private ConsumerTypeCurator consumerTypeCurator;
    private ProductCurator productCurator;
    private ObjectMapper mapper;
    private RulesCurator rulesCurator;
    private OwnerCurator ownerCurator;
    private ContentCurator contentCurator;
    private SubscriptionCurator subCurator;
    private PoolManager poolManager;
    private PKIUtility pki;
    private Config config;
    private ExporterMetadataCurator expMetaCurator;
<<<<<<< HEAD
    private CertificateSerialCurator csCurator;
    private EventSink sink;
=======
    private I18n i18n;
>>>>>>> 5bedebe1
    
    @Inject
    public Importer(ConsumerTypeCurator consumerTypeCurator, ProductCurator productCurator, 
        RulesCurator rulesCurator, OwnerCurator ownerCurator,
        ContentCurator contentCurator, SubscriptionCurator subCurator, PoolManager pm, 
<<<<<<< HEAD
        PKIUtility pki, Config config, ExporterMetadataCurator emc,
        CertificateSerialCurator csc, EventSink sink) {
=======
        PKIUtility pki, Config config, ExporterMetadataCurator emc, I18n i18n) {
>>>>>>> 5bedebe1
        this.consumerTypeCurator = consumerTypeCurator;
        this.productCurator = productCurator;
        this.rulesCurator = rulesCurator;
        this.ownerCurator = ownerCurator;
        this.contentCurator = contentCurator;
        this.subCurator = subCurator;
        this.poolManager = pm;
        this.mapper = SyncUtils.getObjectMapper();
        this.pki = pki;
        this.config = config;
        this.expMetaCurator = emc;
<<<<<<< HEAD
        this.csCurator = csc;
        this.sink = sink;
=======
        this.i18n = i18n;
>>>>>>> 5bedebe1
    }

    /**
     * Check to make sure the meta data is newer than the imported data.
     * @param type ExporterMetadata.TYPE_PER_USER or TYPE_SYSTEM
     * @param owner Owner in the case of PER_USER
     * @param meta meta.json file
     * @throws IOException thrown if there's a problem reading the file
     * @throws ImporterException thrown if the metadata is invalid.
     */
    public void validateMetadata(String type, Owner owner, File meta)
        throws IOException, ImporterException {
        Meta m = mapper.readValue(meta, Meta.class);
        if (type == null) {
            throw new ImporterException(i18n.tr("Wrong metadata type"));
        }

        ExporterMetadata lastrun = null;
        if (ExporterMetadata.TYPE_SYSTEM.equals(type)) {
            lastrun = expMetaCurator.lookupByType(type);
        }
        else if (ExporterMetadata.TYPE_PER_USER.equals(type)) {
            if (owner == null) {
                throw new ImporterException(i18n.tr("Invalid owner"));
            }
            lastrun = expMetaCurator.lookupByTypeAndOwner(type, owner);
        }

        if (lastrun == null) {
            // this is our first import, let's create a new entry
            lastrun = new ExporterMetadata(type, m.getCreated(), owner);
            lastrun = expMetaCurator.create(lastrun);
        }
        else {
            if (lastrun.getExported().compareTo(m.getCreated()) > 0) {
                throw new ImporterException(i18n.tr("Import is older than existing data"));
            }
            else {
                lastrun.setExported(new Date());
            }
        }
    }

    public void loadExport(Owner owner, File exportFile) throws ImporterException {
        File tmpDir = null;
        InputStream exportStream = null;
        try {
            tmpDir = new SyncUtils(config).makeTempDir("import");
            
            extractArchive(tmpDir, exportFile);
            
            exportStream = new FileInputStream(new File(tmpDir, "consumer_export.zip"));
            boolean verifiedSignature = pki.verifySHA256WithRSAHashWithUpstreamCACert(
                exportStream,
                loadSignature(new File(tmpDir, "signature")));
            
            if (!verifiedSignature) {
                throw new ImporterException(i18n.tr("Failed import file hash check."));
            }
            
            File exportDir 
                = extractArchive(tmpDir, new File(tmpDir, "consumer_export.zip"));
            
            Map<String, File> importFiles = new HashMap<String, File>();
            for (File file : exportDir.listFiles()) {
                importFiles.put(file.getName(), file);
            }

            importObjects(owner, importFiles);
        }
        catch (CertificateException e) {
            throw new ImportExtractionException("unable to extract export archive", e);
        }
        catch (IOException e) {
            throw new ImportExtractionException("unable to extract export archive", e);
        }
        finally {
            if (tmpDir != null) {
                try {
                    FileUtils.deleteDirectory(tmpDir);
                }
                catch (IOException e) {
                    log.error("Failed to delete extracted export");
                    log.error(e);
                }
            }
            if (exportStream != null) {
                try {
                    exportStream.close();
                }
                catch (Exception e) {
                    // nothing we can do.
                }
            }
        }
    }
    
    @Transactional
    public void importObjects(Owner owner, Map<String, File> importFiles)
        throws IOException, ImporterException {
        
        File metadata = importFiles.get(ImportFile.META.fileName());

        // system level elements
        validateMetadata(ExporterMetadata.TYPE_SYSTEM, null, metadata);
        importRules(importFiles.get(ImportFile.RULES.fileName()).listFiles());
        importConsumerTypes(importFiles.get(ImportFile.CONSUMER_TYPE.fileName()).listFiles());
        
        // per user elements
        validateMetadata(ExporterMetadata.TYPE_PER_USER, owner, metadata);
        importConsumer(owner, importFiles.get(ImportFile.CONSUMER.fileName()));

        // If the consumer has no entitlements, this products directory will end up empty.
        // This also implies there will be no entitlements to import.
        if (importFiles.get(ImportFile.PRODUCTS.fileName()) != null) {
            Set<Product> importedProducts = importProducts(importFiles.get(ImportFile.PRODUCTS.fileName()).listFiles());
            importEntitlements(owner, importedProducts,
                importFiles.get(ImportFile.ENTITLEMENTS.fileName()).listFiles());
        }
        else {
            log.warn("No products found to import, skipping product and entitlement import.");
        }

        
        poolManager.refreshPools(owner);
    }
    
    public void importRules(File[] rulesFiles) throws IOException {
        RulesImporter importer = new RulesImporter(rulesCurator);
        
        // Only importing a single rules file now.
        Reader reader = null;
        try {
            reader = new FileReader(rulesFiles[0]);
            importer.importObject(reader);
        }
        finally {
            if (reader != null) {
                reader.close();
            }
        }
    }
    
    public void importConsumerTypes(File[] consumerTypes) throws IOException {
        ConsumerTypeImporter importer = new ConsumerTypeImporter(consumerTypeCurator);
        Set<ConsumerType> consumerTypeObjs = new HashSet<ConsumerType>();
        for (File consumerType : consumerTypes) {
            Reader reader = null;
            try {
                reader = new FileReader(consumerType);
                consumerTypeObjs.add(importer.createObject(mapper, reader));
            } 
            finally {
                if (reader != null) {
                    reader.close();
                }
            }
        }
        importer.store(consumerTypeObjs);
    }

    public void importConsumer(Owner owner, File consumerFile) throws IOException,
        SyncDataFormatException {
        ConsumerImporter importer = new ConsumerImporter(ownerCurator);
        Reader reader = null;
        try {
            reader = new FileReader(consumerFile);
            ConsumerDto consumer = importer.createObject(mapper, reader);
            importer.store(owner, consumer);
        }
        finally {
            if (reader != null) {
                reader.close();
            }
        }
    }
    
    public Set<Product> importProducts(File[] products) throws IOException {
        ProductImporter importer = new ProductImporter(productCurator, contentCurator);
        Set<Product> productsToImport = new HashSet<Product>();
        for (File product : products) {
            // Skip product.pem's, we just need the json to import:
            if (product.getName().endsWith(".json")) {
                log.debug("Import product: " + product.getName());
                Reader reader = null;
                try {
                    reader = new FileReader(product);
                    productsToImport.add(importer.createObject(mapper, reader));
                }
                finally {
                    if (reader != null) {
                        reader.close();
                    }
                }
            }
        }
        importer.store(productsToImport);
        // TODO: Do we need to cleanup unused products? Looked at this earlier and it
        // looks somewhat complex and a little bit dangerous, so we're leaving them
        // around for now.
        
        return productsToImport;
    }
    
    public void importEntitlements(Owner owner, Set<Product> products, File[] entitlements)
        throws IOException, SyncDataFormatException { 
        EntitlementImporter importer = new EntitlementImporter(subCurator, csCurator, sink);

        Map<String, Product> productsById = new HashMap<String, Product>();
        for (Product product : products) {
            productsById.put(product.getId(), product);
        }
        
        Set<Subscription> subscriptionsToImport = new HashSet<Subscription>();
        for (File entitlement : entitlements) {
            Reader reader = null;
            try {
                log.debug("Import entitlement: " + entitlement.getName());
                reader = new FileReader(entitlement);
                subscriptionsToImport.add(importer.importObject(mapper, reader, owner, productsById));
            } 
            finally {
                if (reader != null) {
                    reader.close();
                }
            }
        }
        
        importer.store(owner, subscriptionsToImport);
    }
        
    /**
     * Create a tar.gz archive of the exported directory.
     *
     * @param exportDir Directory where Candlepin data was exported.
     * @return File reference to the new archive tar.gz.
     */
    private File extractArchive(File tempDir, File exportFile) throws IOException {
        log.info("Extracting archive to: " + tempDir.getAbsolutePath());
        byte[] buf = new byte[1024];
        ZipInputStream zipinputstream = null;
        ZipEntry zipentry;
        zipinputstream = new ZipInputStream(new FileInputStream(exportFile));

        zipentry = zipinputstream.getNextEntry();
        while (zipentry != null) {
            //for each entry to be extracted
            String entryName = zipentry.getName();
            if (log.isDebugEnabled()) {
                log.debug("entryname " + entryName);
            }
            FileOutputStream fileoutputstream;
            File newFile = new File(entryName);
            String directory = newFile.getParent();
            if (directory != null) {
                new File(tempDir, directory).mkdirs();
            }
            
            fileoutputstream = new FileOutputStream(new File(tempDir, entryName));

            int n;
            while ((n = zipinputstream.read(buf, 0, 1024)) > -1) {
                fileoutputstream.write(buf, 0, n);
            }

            fileoutputstream.close(); 
            zipinputstream.closeEntry();
            zipentry = zipinputstream.getNextEntry();

        }

        zipinputstream.close();

        return new File(tempDir.getAbsolutePath(), "export");
    }
    
    private byte[] loadSignature(File signatureFile) throws IOException {
        FileInputStream signature = null;
        // signature is never going to be a huge file, therefore cast is a-okay
        byte[] signatureBytes = new byte[(int) signatureFile.length()]; 
        
        try {
            signature = new FileInputStream(signatureFile);
            
            int offset = 0;
            int numRead = 0;
            while (offset < signatureBytes.length && numRead >= 0) {
                numRead = signature.read(signatureBytes, offset,
                    signatureBytes.length - offset);
                offset += numRead;
            }
            return signatureBytes;
        }
        finally {
            if (signature != null) {
                try {
                    signature.close();
                }
                catch (IOException e) {
                    // nothing we can do about this
                }
            }
        }
    }
}<|MERGE_RESOLUTION|>--- conflicted
+++ resolved
@@ -97,23 +97,16 @@
     private PKIUtility pki;
     private Config config;
     private ExporterMetadataCurator expMetaCurator;
-<<<<<<< HEAD
     private CertificateSerialCurator csCurator;
     private EventSink sink;
-=======
     private I18n i18n;
->>>>>>> 5bedebe1
     
     @Inject
     public Importer(ConsumerTypeCurator consumerTypeCurator, ProductCurator productCurator, 
         RulesCurator rulesCurator, OwnerCurator ownerCurator,
         ContentCurator contentCurator, SubscriptionCurator subCurator, PoolManager pm, 
-<<<<<<< HEAD
         PKIUtility pki, Config config, ExporterMetadataCurator emc,
-        CertificateSerialCurator csc, EventSink sink) {
-=======
-        PKIUtility pki, Config config, ExporterMetadataCurator emc, I18n i18n) {
->>>>>>> 5bedebe1
+        CertificateSerialCurator csc, EventSink sink, I18n i18n) {
         this.consumerTypeCurator = consumerTypeCurator;
         this.productCurator = productCurator;
         this.rulesCurator = rulesCurator;
@@ -125,12 +118,9 @@
         this.pki = pki;
         this.config = config;
         this.expMetaCurator = emc;
-<<<<<<< HEAD
         this.csCurator = csc;
         this.sink = sink;
-=======
         this.i18n = i18n;
->>>>>>> 5bedebe1
     }
 
     /**
