--- conflicted
+++ resolved
@@ -116,13 +116,8 @@
         ConsumerResource consumerResource = new ConsumerResource(
             mockedConsumerCurator, null, null, null, mockedEntitlementCurator, null,
             mockedEntitlementCertServiceAdapter, null, null, null, null, null,
-<<<<<<< HEAD
-            null, null, null, null, null, null, null, null, null, null, null, null,
-            new Config());
-=======
             null, null, mockedPoolManager, null, null, null, null, null, null,
-            null, null, new Config());
->>>>>>> b8747377
+            null, null, null, new Config());
 
         List<CertificateSerialDto> serials = consumerResource
             .getEntitlementCertificateSerials(consumer.getUuid());
