/**
 * Copyright (c) 2009 Red Hat, Inc.
 *
 * This software is licensed to you under the GNU General Public License,
 * version 2 (GPLv2). There is NO WARRANTY for this software, express or
 * implied, including the implied warranties of MERCHANTABILITY or FITNESS
 * FOR A PARTICULAR PURPOSE. You should have received a copy of GPLv2
 * along with this software; if not, see
 * http://www.gnu.org/licenses/old-licenses/gpl-2.0.txt.
 *
 * Red Hat trademarks are not licensed under GPLv2. No permission is
 * granted to use or replicate Red Hat trademarks that are incorporated
 * in this software or its documentation.
 */
package org.fedoraproject.candlepin.test;

import java.sql.Date;
import java.util.Calendar;
import java.util.HashSet;
import java.util.Random;
import java.util.Set;

import org.apache.commons.codec.binary.Base64;
import org.fedoraproject.candlepin.model.Consumer;
import org.fedoraproject.candlepin.model.ConsumerType;
import org.fedoraproject.candlepin.model.Owner;
import org.fedoraproject.candlepin.model.Pool;
import org.fedoraproject.candlepin.model.Product;
import org.fedoraproject.candlepin.model.Subscription;
import org.fedoraproject.candlepin.model.SubscriptionToken;

/**
 * TestUtil for creating various testing objects.
 * 
 * Objects backed by the database are not persisted, the caller is expected to persist
 * the entities returned and any dependent objects.
 */
public class TestUtil {
    
    private TestUtil() {
    }

    public static Consumer createConsumer(ConsumerType type, Owner owner) {
        return new Consumer("Test Consumer " + randomInt(), "User", owner, type);
    }

    /**
     * Create a consumer with a new owner
     * @return Consumer
     */
    public static Consumer createConsumer() {
        return createConsumer(createConsumerType(), new Owner("Test Owner " + randomInt()));
    }
    
    /**
     * Create a consumer with a new owner
     * @return Consumer
     */
    public static Consumer createConsumer(Owner owner) {
        ConsumerType consumerType = new ConsumerType("test-consumer-type-" +
                randomInt());

        Consumer consumer = new Consumer("testconsumer" + randomInt(),
            "User", owner, consumerType);
        consumer.setMetadataField("foo", "bar");
        consumer.setMetadataField("foo1", "bar1");

        return consumer;
    }

    public static ConsumerType createConsumerType() {
        return new ConsumerType("test-consumer-type-" + randomInt());
    }
    
    public static int randomInt() {
        return new Random().nextInt(10000);
    }

    public static Product createProduct() {
        int random =  randomInt();
        Product rhel = new Product("test-product-" + random, 
                "Test Product " + random);
        rhel.setId("test-product-" + random);
        return rhel;
    }
    

    public static Subscription createSubscription(Product product) {
        Owner owner = new Owner("Test Owner " + randomInt());
        return createSubscription(owner, product);
    }
    public static Subscription createSubscription(Owner owner, Product product) {
<<<<<<< HEAD
        Subscription sub = new Subscription(owner, 
            product, new HashSet<Product>(), new Long(1000), createDate(2000, 1, 1),
=======
        Subscription sub = new Subscription(owner,
            product, 1000L, 1L, createDate(2000, 1, 1),
>>>>>>> c01c45ea
            createDate(2050, 1, 1), createDate(2000, 1, 1));
        return sub;
    }
    
    
    public static SubscriptionToken createSubscriptionToken() {
        
        SubscriptionToken st = new SubscriptionToken();
        st.setToken("this_is_a_test_token");
        
        return st;
        
    }
    
    public static Pool createEntitlementPool(Product product) {
        return createEntitlementPool(new Owner("Test Owner " + randomInt()), product);
    }

    public static Pool createEntitlementPool(Owner owner, Product product) {
        return createEntitlementPool(owner, product, 5);
    }

    public static Pool createEntitlementPool(Owner owner, Product product, int quantity) {
        return createEntitlementPool(owner, product.getId(), new HashSet<String>(), 
            quantity);
    }
    
    public static Pool createEntitlementPool(Owner owner, String productId, 
        Set<String> productIds, int quantity) {

        Pool pool = new Pool(owner, productId, productIds, new Long(quantity),
            TestUtil.createDate(2009, 11, 30), TestUtil.createDate(2015, 11, 30));
        return pool;
    }
    
    public static Date createDate(int year, int month, int day) {
        Calendar cal = Calendar.getInstance();
            
        cal.set(Calendar.YEAR, year);
        // Watchout, Java expects month as 0-11
        cal.set(Calendar.MONTH, month - 1);
        cal.set(Calendar.DATE, day);

        cal.set(Calendar.HOUR_OF_DAY, 0);
        cal.set(Calendar.MINUTE, 0);
        cal.set(Calendar.SECOND, 0);
        cal.set(Calendar.MILLISECOND, 0);

        Date jsqlD = new Date(cal.getTime().getTime());
        return jsqlD;
    }
    
    public static String xmlToBase64String(String xml) {
        
//        byte[] bytes = Base64.encode(xml);
        Base64 encoder = new Base64();
        byte [] bytes = encoder.encode(xml.getBytes());
        
        StringBuffer buf = new StringBuffer();
        for (byte b : bytes) {
            buf.append((char) Integer.parseInt(Integer.toHexString(b), 16));
        }
                
        return buf.toString();
    }

    public static Set<String> createSet(String productId) {
        Set<String> results = new HashSet<String>();
        results.add(productId);
        return results;
    }
}<|MERGE_RESOLUTION|>--- conflicted
+++ resolved
@@ -90,13 +90,8 @@
         return createSubscription(owner, product);
     }
     public static Subscription createSubscription(Owner owner, Product product) {
-<<<<<<< HEAD
-        Subscription sub = new Subscription(owner, 
-            product, new HashSet<Product>(), new Long(1000), createDate(2000, 1, 1),
-=======
         Subscription sub = new Subscription(owner,
-            product, 1000L, 1L, createDate(2000, 1, 1),
->>>>>>> c01c45ea
+            product, new HashSet<Product>(), 1000L, 1L, createDate(2000, 1, 1),
             createDate(2050, 1, 1), createDate(2000, 1, 1));
         return sub;
     }
