--- conflicted
+++ resolved
@@ -929,39 +929,9 @@
      * @return
      */
     private EntitlementCertificate generateEntitlementCertificate(
-<<<<<<< HEAD
         Pool pool, Entitlement e, boolean generateUeberCert) {
 
         Product product = pool.getProduct();
-=======
-        SubscriptionServiceAdapter subAdapter, Pool pool, Entitlement e, boolean generateUeberCert) {
-
-        Subscription sub = null;
-        if (pool.getSubscriptionId() != null) {
-            log.info("Getting subscription: " + pool.getSubscriptionId());
-            sub = subAdapter.getSubscription(pool.getSubscriptionId());
-            log.info("Got subscription");
-        }
-
-        Product product = null;
-        /*
-         * If we have a subscription for this pool, the products we need are already
-         * loaded as this saves us some product adapter lookups.
-         *
-         * If not we'll have to look them up based on the pool's data.
-         */
-        if (sub != null) {
-            // Need to make sure that we check for a defined sub product
-            // if it is a derived pool.
-            boolean derived = pool.getType() != PoolType.NORMAL;
-            product = derived && sub.getDerivedProduct() != null ? sub.getDerivedProduct() :
-                sub.getProduct();
-        }
-        else {
-            // Some pools may not have a subscription, i.e. derived from stack pools.
-            product = productCurator.lookupById(e.getOwner(), e.getProductId());
-        }
->>>>>>> dffe1f51
 
         try {
             return generateUeberCert ?
@@ -1020,14 +990,8 @@
      */
     @Override
     @Transactional
-<<<<<<< HEAD
     public void regenerateCertificatesOf(Environment e, Set<String> affectedContent,
         boolean lazy) {
-=======
-    public void regenerateCertificatesOf(SubscriptionServiceAdapter subAdapter, Environment e,
-        Set<String> affectedContent, boolean lazy) {
-
->>>>>>> dffe1f51
         log.info("Regenerating relevant certificates in environment: " + e.getId());
 
         List<Entitlement> allEnvEnts = entitlementCurator.listByEnvironment(e);
@@ -1059,13 +1023,8 @@
      */
     @Override
     @Transactional
-<<<<<<< HEAD
     public void regenerateCertificatesOf(Entitlement e, boolean ueberCertificate,
         boolean lazy) {
-=======
-    public void regenerateCertificatesOf(SubscriptionServiceAdapter subAdapter, Entitlement e,
-        boolean ueberCertificate, boolean lazy) {
->>>>>>> dffe1f51
 
         if (lazy) {
             log.info("Marking certificates dirty for entitlement: " + e);
@@ -1108,15 +1067,8 @@
 
     @Override
     @Transactional
-<<<<<<< HEAD
-    public void regenerateCertificatesOf(String productId, boolean lazy) {
-        List<Pool> poolsForProduct = this.listAvailableEntitlementPools(null, null, null,
-=======
-    public void regenerateCertificatesOf(SubscriptionServiceAdapter subAdapter, Owner owner, String productId, boolean lazy) {
-        // TODO: Should probably enforce the presence of owner.
-
+    public void regenerateCertificatesOf(Owner owner, String productId, boolean lazy) {
         List<Pool> poolsForProduct = this.listAvailableEntitlementPools(null, null, owner,
->>>>>>> dffe1f51
             productId, new Date(), false, false, new PoolFilterBuilder(), null)
             .getPageData();
 
