--- conflicted
+++ resolved
@@ -52,30 +52,21 @@
     private ProductCurator productCurator;
     private ContentCurator contentCurator;
     private PoolCurator poolCurator;
-<<<<<<< HEAD
     private OwnerCurator ownerCurator;
-=======
     private Configuration config;
->>>>>>> 28861d44
 
 
     @Inject
     public PopulateHostedDBTask(ProductServiceAdapter productService, ProductCurator productCurator,
-<<<<<<< HEAD
-        ContentCurator contentCurator, PoolCurator poolCurator, OwnerCurator ownerCurator) {
-=======
-        ContentCurator contentCurator, PoolCurator poolCurator, Configuration config) {
->>>>>>> 28861d44
+        ContentCurator contentCurator, PoolCurator poolCurator,
+        OwnerCurator ownerCurator, Configuration config) {
 
         this.productService = productService;
         this.productCurator = productCurator;
         this.contentCurator = contentCurator;
         this.poolCurator = poolCurator;
-<<<<<<< HEAD
         this.ownerCurator = ownerCurator;
-=======
         this.config = config;
->>>>>>> 28861d44
     }
 
     @Override
@@ -113,7 +104,6 @@
                     ++pcount;
                 }
 
-<<<<<<< HEAD
                 log.info("Importing data for dependent products...");
                 productCache.addAll(productIds);
                 dependentProducts.removeAll(productCache);
@@ -122,9 +112,6 @@
         }
 
         // TODO: Should this be translated...?
-=======
-        // TODO: Should this be translated?
->>>>>>> 28861d44
         String result = String.format(
             "Finished populating Hosted DB. Received %d product(s) and %d content",
             pcount, ccount
