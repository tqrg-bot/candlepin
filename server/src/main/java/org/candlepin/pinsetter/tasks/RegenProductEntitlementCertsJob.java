--- conflicted
+++ resolved
@@ -15,12 +15,8 @@
 package org.candlepin.pinsetter.tasks;
 
 import org.candlepin.controller.PoolManager;
-<<<<<<< HEAD
-=======
 import org.candlepin.model.Owner;
 import org.candlepin.model.OwnerCurator;
-import org.candlepin.service.SubscriptionServiceAdapter;
->>>>>>> dffe1f51
 
 import com.google.inject.Inject;
 
@@ -37,23 +33,14 @@
     public static final String LAZY_REGEN = "lazy_regen";
 
     private PoolManager poolManager;
-<<<<<<< HEAD
+    private OwnerCurator ownerCurator;
 
     @Inject
-    public RegenProductEntitlementCertsJob(PoolManager poolManager) {
-        this.poolManager = poolManager;
-=======
-    private OwnerCurator ownerCurator;
-    private SubscriptionServiceAdapter subAdapter;
-
-    @Inject
-    public RegenProductEntitlementCertsJob(PoolManager poolManager, OwnerCurator ownerCurator,
-        SubscriptionServiceAdapter subAdapter) {
+    public RegenProductEntitlementCertsJob(PoolManager poolManager,
+            OwnerCurator ownerCurator) {
 
         this.poolManager = poolManager;
         this.ownerCurator = ownerCurator;
-        this.subAdapter = subAdapter;
->>>>>>> dffe1f51
     }
 
     @Override
@@ -61,15 +48,11 @@
         String ownerId = arg0.getJobDetail().getJobDataMap().getString(OWNER_ID);
         String productId = arg0.getJobDetail().getJobDataMap().getString(PROD_ID);
         boolean lazy = arg0.getJobDetail().getJobDataMap().getBoolean(LAZY_REGEN);
-<<<<<<< HEAD
-        this.poolManager.regenerateCertificatesOf(prodId, lazy);
-=======
 
         Owner owner = this.ownerCurator.find(ownerId);
 
         if (owner != null) {
-            this.poolManager.regenerateCertificatesOf(subAdapter, owner, productId, lazy);
+            this.poolManager.regenerateCertificatesOf(owner, productId, lazy);
         }
->>>>>>> dffe1f51
     }
 }