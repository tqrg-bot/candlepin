--- conflicted
+++ resolved
@@ -124,7 +124,6 @@
                 newPool.addProvidedProduct(prodCurator.lookupById(sub.getOwner(), pp.getId()));
             }
 
-<<<<<<< HEAD
             if (sub.getDerivedProduct() != null) {
                 newPool.setDerivedProduct(
                     prodCurator.lookupById(sub.getOwner(), sub.getDerivedProduct().getId())
@@ -135,18 +134,6 @@
                 for (Product dpp : sub.getDerivedProvidedProducts()) {
                     newPool.addDerivedProvidedProduct(prodCurator.lookupById(sub.getOwner(), dpp.getId()));
                 }
-=======
-            if (sub.getDerivedProvidedProducts() != null) {
-                for (Product pp : sub.getDerivedProvidedProducts()) {
-                    newPool.addDerivedProvidedProduct(prodCurator.lookupById(
-                            sub.getOwner(), pp.getId()));
-                }
-            }
-
-            if (sub.getDerivedProduct() != null) {
-                newPool.setDerivedProduct(prodCurator.lookupById(sub.getOwner(),
-                        sub.getDerivedProduct().getId()));
->>>>>>> 4486e10c
             }
 
             for (Branding b : sub.getBranding()) {
