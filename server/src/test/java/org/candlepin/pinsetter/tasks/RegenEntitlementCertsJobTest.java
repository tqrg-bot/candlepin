/**
 * Copyright (c) 2009 - 2012 Red Hat, Inc.
 *
 * This software is licensed to you under the GNU General Public License,
 * version 2 (GPLv2). There is NO WARRANTY for this software, express or
 * implied, including the implied warranties of MERCHANTABILITY or FITNESS
 * FOR A PARTICULAR PURPOSE. You should have received a copy of GPLv2
 * along with this software; if not, see
 * http://www.gnu.org/licenses/old-licenses/gpl-2.0.txt.
 *
 * Red Hat trademarks are not licensed under GPLv2. No permission is
 * granted to use or replicate Red Hat trademarks that are incorporated
 * in this software or its documentation.
 */
package org.candlepin.pinsetter.tasks;

<<<<<<< HEAD
import static org.mockito.Matchers.eq;
import static org.mockito.Mockito.*;

import org.candlepin.controller.CandlepinPoolManager;
=======
import static org.junit.Assert.fail;
import static org.mockito.Matchers.*;
import static org.mockito.Mockito.*;

import org.candlepin.controller.CandlepinPoolManager;
import org.candlepin.model.Owner;
import org.candlepin.model.OwnerCurator;
import org.candlepin.service.SubscriptionServiceAdapter;
>>>>>>> dffe1f51

import org.junit.Test;
import org.quartz.JobDataMap;
import org.quartz.JobDetail;
import org.quartz.JobExecutionContext;


/**
 * RegenEntitlementCertsJobTest
 */
public class RegenEntitlementCertsJobTest {

    @Test
    public void execute() throws Exception {
        // prep
        CandlepinPoolManager pm = mock(CandlepinPoolManager.class);
        JobExecutionContext jec = mock(JobExecutionContext.class);
        OwnerCurator oc = mock(OwnerCurator.class);
        JobDetail detail = mock(JobDetail.class);
        JobDataMap jdm = mock(JobDataMap.class);

        String ownerId = "foo_owner";
        String prodId = "bar_prod";
        boolean lazyRegen = true;

        Owner owner = new Owner(ownerId);

        when(oc.find(ownerId)).thenReturn(owner);

        when(jdm.getString(eq(RegenProductEntitlementCertsJob.OWNER_ID))).thenReturn(ownerId);
        when(jdm.getString(eq(RegenProductEntitlementCertsJob.PROD_ID))).thenReturn(prodId);
        when(jdm.getBoolean(eq(RegenProductEntitlementCertsJob.LAZY_REGEN))).thenReturn(lazyRegen);
        when(detail.getJobDataMap()).thenReturn(jdm);
        when(jec.getJobDetail()).thenReturn(detail);

        // test
<<<<<<< HEAD
        RegenProductEntitlementCertsJob recj =
            new RegenProductEntitlementCertsJob(pm);
        recj.execute(jec);

        // verification
        verify(pm).regenerateCertificatesOf(eq("foobarbaz"), eq(true));
=======
        RegenProductEntitlementCertsJob recj = new RegenProductEntitlementCertsJob(pm, oc, subService);
        recj.execute(jec);

        // verification
        verify(pm).regenerateCertificatesOf(eq(subService), eq(owner), eq(prodId), eq(lazyRegen));
>>>>>>> dffe1f51
    }
}<|MERGE_RESOLUTION|>--- conflicted
+++ resolved
@@ -14,21 +14,12 @@
  */
 package org.candlepin.pinsetter.tasks;
 
-<<<<<<< HEAD
 import static org.mockito.Matchers.eq;
-import static org.mockito.Mockito.*;
-
-import org.candlepin.controller.CandlepinPoolManager;
-=======
-import static org.junit.Assert.fail;
-import static org.mockito.Matchers.*;
 import static org.mockito.Mockito.*;
 
 import org.candlepin.controller.CandlepinPoolManager;
 import org.candlepin.model.Owner;
 import org.candlepin.model.OwnerCurator;
-import org.candlepin.service.SubscriptionServiceAdapter;
->>>>>>> dffe1f51
 
 import org.junit.Test;
 import org.quartz.JobDataMap;
@@ -65,19 +56,10 @@
         when(jec.getJobDetail()).thenReturn(detail);
 
         // test
-<<<<<<< HEAD
-        RegenProductEntitlementCertsJob recj =
-            new RegenProductEntitlementCertsJob(pm);
+        RegenProductEntitlementCertsJob recj = new RegenProductEntitlementCertsJob(pm, oc);
         recj.execute(jec);
 
         // verification
-        verify(pm).regenerateCertificatesOf(eq("foobarbaz"), eq(true));
-=======
-        RegenProductEntitlementCertsJob recj = new RegenProductEntitlementCertsJob(pm, oc, subService);
-        recj.execute(jec);
-
-        // verification
-        verify(pm).regenerateCertificatesOf(eq(subService), eq(owner), eq(prodId), eq(lazyRegen));
->>>>>>> dffe1f51
+        verify(pm).regenerateCertificatesOf(eq(owner), eq(prodId), eq(lazyRegen));
     }
 }