--- conflicted
+++ resolved
@@ -25,11 +25,8 @@
 import org.candlepin.auth.Principal;
 import org.candlepin.auth.UserPrincipal;
 import org.candlepin.auth.interceptor.SecurityHole;
-<<<<<<< HEAD
 import org.candlepin.auth.permissions.PermissionFactory;
-=======
 import org.candlepin.auth.interceptor.Verify;
->>>>>>> 9f7ee807
 import org.candlepin.config.CandlepinCommonTestConfig;
 import org.candlepin.config.Config;
 import org.candlepin.exceptions.ForbiddenException;
@@ -76,11 +73,7 @@
     private Config config;
     private UserServiceAdapter usa;
     private DeletedConsumerCurator dcc;
-<<<<<<< HEAD
-    private Injector injector;
-    private I18n i18n;
     private PermissionFactory permFactory;
-=======
 
     private StubMethodInjector methodInjector;
 
@@ -131,19 +124,13 @@
     protected Module getGuiceOverrideModule() {
         return new AuthInterceptorTestModule();
     }
->>>>>>> 9f7ee807
 
     @Before
     public void setUp() {
         config = new CandlepinCommonTestConfig();
         usa = mock(UserServiceAdapter.class);
         dcc = mock(DeletedConsumerCurator.class);
-<<<<<<< HEAD
-        injector = Guice.createInjector(new AuthInterceptorTestModule());
         permFactory = mock(PermissionFactory.class);
-        i18n = I18nFactory.getI18n(getClass(), Locale.US, I18nFactory.FALLBACK);
-        interceptor = new AuthInterceptor(config, usa, cc, dcc, injector, i18n);
-=======
         interceptor = new AuthInterceptor(config, usa,
             consumerCurator, dcc, injector, i18n);
 
@@ -159,7 +146,6 @@
         when(mockRequest.getHeaderNames()).thenReturn(e);
         ResteasyProviderFactory.pushContext(HttpServletRequest.class,
             mockRequest);
->>>>>>> 9f7ee807
     }
 
     @Test(expected = UnauthorizedException.class)
@@ -324,18 +310,10 @@
     private static class AuthInterceptorTestModule extends AbstractModule {
         @Override
         protected void configure() {
-<<<<<<< HEAD
-            HttpServletRequest req = mock(HttpServletRequest.class);
-            when(req.getLocale()).thenReturn(Locale.US);
             PermissionFactory factory = mock(PermissionFactory.class);
-
-            bind(I18n.class).toProvider(I18nProvider.class).asEagerSingleton();
-            bind(HttpServletRequest.class).toInstance(req);
             bind(PermissionFactory.class).toInstance(factory);
-=======
             ConsumerCurator mockCc = mock(ConsumerCurator.class);
             bind(ConsumerCurator.class).toInstance(mockCc);
->>>>>>> 9f7ee807
         }
     }
 }